// Package node implements the node model
package node

import (
	"context"
	"errors"
	"fmt"

	"go.viam.com/rdk/components/sensor"
	"go.viam.com/rdk/data"
	"go.viam.com/rdk/logging"
	"go.viam.com/rdk/resource"
)

// LorawanFamily is the model family for the Lorawan module.
var LorawanFamily = resource.NewModelFamily("viam", "lorawan")

// Model represents a lorawan node model.
var Model = LorawanFamily.WithModel("node")

// Error variables for validation.
var (
	ErrDecoderPathRequired = errors.New("decoder path is required")
	ErrGatewayEmpty        = errors.New("gateway name cannot be empty")
	ErrIntervalRequired    = errors.New("uplink_interval_mins is required")
	ErrIntervalZero        = errors.New("uplink_interval_mins cannot be zero")
	ErrInvalidJoinType     = errors.New("join type is OTAA or ABP - defaults to OTAA")
	ErrDevEUIRequired      = errors.New("dev EUI is required for OTAA join type")
	ErrDevEUILength        = errors.New("dev EUI must be 8 bytes")
	ErrAppKeyRequired      = errors.New("app key is required for OTAA join type")
	ErrAppKeyLength        = errors.New("app key must be 16 bytes")
	ErrAppSKeyRequired     = errors.New("app session key is required for ABP join type")
	ErrAppSKeyLength       = errors.New("app session key must be 16 bytes")
	ErrNwkSKeyRequired     = errors.New("network session key is required for ABP join type")
	ErrNwkSKeyLength       = errors.New("network session key must be 16 bytes")
	ErrDevAddrRequired     = errors.New("device address is required for ABP join type")
	ErrDevAddrLength       = errors.New("device address must be 4 bytes")
	ErrBadDecoderURL       = "Error Retreiving decoder url is invalid, please report to maintainer: " +
		"Status Code %v"
	ErrFPortTooLong = errors.New("fport must be one byte long")
)

const (
	// JoinTypeOTAA is the OTAA Join type.
	JoinTypeOTAA = "OTAA"
	// JoinTypeABP is the ABP Join type.
	JoinTypeABP = "ABP"
	// DownlinkKey is the DoCommand Key to send a payload to the gateway.
	DownlinkKey = "send_downlink"
	// GatewaySendDownlinkKey is the DoCommand Key for the gateway model to queue a downlink.
	GatewaySendDownlinkKey = "add_downlink_to_queue"
)

// NoReadings is the return for a sensor that has not received data.
var NoReadings = map[string]interface{}{"": "no readings available yet"}

// Config defines the node's config.
type Config struct {
	JoinType string   `json:"join_type,omitempty"`
	Decoder  string   `json:"decoder_path"`
	Interval *float64 `json:"uplink_interval_mins"`
	DevEUI   string   `json:"dev_eui,omitempty"`
	AppKey   string   `json:"app_key,omitempty"`
	AppSKey  string   `json:"app_s_key,omitempty"`
	NwkSKey  string   `json:"network_s_key,omitempty"`
	DevAddr  string   `json:"dev_addr,omitempty"`
	Gateways []string `json:"gateways"`
	FPort    string   `json:"fport,omitempty"`
}

func init() {
	resource.RegisterComponent(
		sensor.API,
		Model,
		resource.Registration[sensor.Sensor, *Config]{
			Constructor: newNode,
		})
}

// Validate ensures all parts of the config are valid.
func (conf *Config) Validate(path string) ([]string, error) {
	if conf.Decoder == "" {
		return nil, resource.NewConfigValidationError(path, ErrDecoderPathRequired)
	}

	if conf.Interval == nil {
		return nil, resource.NewConfigValidationError(path, ErrIntervalRequired)
	}

	if *conf.Interval == 0 {
		return nil, resource.NewConfigValidationError(path, ErrIntervalZero)
	}

	deps := []string{}
	for _, gateway := range conf.Gateways {
		if gateway == "" {
			return nil, resource.NewConfigValidationError(path, ErrGatewayEmpty)
		}
		deps = append(deps, gateway)
	}

	if len(conf.FPort) > 2 {
		return nil, resource.NewConfigValidationError(path, ErrFPortTooLong)
	}

	var err error
	switch conf.JoinType {
	case JoinTypeABP:
		err = conf.validateABPAttributes(path)
	case JoinTypeOTAA, "":
		err = conf.validateOTAAAttributes(path)
	default:
		err = resource.NewConfigValidationError(path, ErrInvalidJoinType)
	}
	if err != nil {
		return nil, err
	}
	return deps, nil
}

func (conf *Config) validateOTAAAttributes(path string) error {
	if conf.DevEUI == "" {
		return resource.NewConfigValidationError(path, ErrDevEUIRequired)
	}
	if len(conf.DevEUI) != 16 {
		return resource.NewConfigValidationError(path, ErrDevEUILength)
	}
	if conf.AppKey == "" {
		return resource.NewConfigValidationError(path, ErrAppKeyRequired)
	}
	if len(conf.AppKey) != 32 {
		return resource.NewConfigValidationError(path, ErrAppKeyLength)
	}
	return nil
}

func (conf *Config) validateABPAttributes(path string) error {
	if conf.AppSKey == "" {
		return resource.NewConfigValidationError(path, ErrAppSKeyRequired)
	}
	if len(conf.AppSKey) != 32 {
		return resource.NewConfigValidationError(path, ErrAppSKeyLength)
	}
	if conf.NwkSKey == "" {
		return resource.NewConfigValidationError(path, ErrNwkSKeyRequired)
	}
	if len(conf.NwkSKey) != 32 {
		return resource.NewConfigValidationError(path, ErrNwkSKeyLength)
	}
	if conf.DevAddr == "" {
		return resource.NewConfigValidationError(path, ErrDevAddrRequired)
	}
	if len(conf.DevAddr) != 8 {
		return resource.NewConfigValidationError(path, ErrDevAddrLength)
	}

	return nil
}

// Node defines a lorawan node device.
type Node struct {
	resource.Named
	logger logging.Logger

	AppSKey []byte
	NwkSKey []byte
	AppKey  []byte

	Addr   []byte
	DevEui []byte

	DecoderPath string
	NodeName    string
	gateway     sensor.Sensor
	JoinType    string

<<<<<<< HEAD
	FCntDown uint32
	FPort    byte // for downlinks, only required when frame payload exists.

=======
	FCntDown  uint32
	FPort     byte     // for downlinks, only required when frame payload exists.
>>>>>>> 00916fb0
	Downlinks [][]byte // list of downlink frame payloads to send
}

func newNode(
	ctx context.Context,
	deps resource.Dependencies,
	conf resource.Config,
	logger logging.Logger,
) (sensor.Sensor, error) {
	n := &Node{
		Named:  conf.ResourceName().AsNamed(),
		logger: logger,
		// This returns the name given to the resource by user
		// may be different if using remotes
		NodeName: conf.ResourceName().AsNamed().Name().Name,
	}

	err := n.Reconfigure(ctx, deps, conf)
	if err != nil {
		return nil, err
	}

	return n, nil
}

// Reconfigure reconfigure's the node.
func (n *Node) Reconfigure(ctx context.Context, deps resource.Dependencies, conf resource.Config) error {
	cfg, err := resource.NativeConfig[*Config](conf)
	if err != nil {
		return err
	}

	err = n.ReconfigureWithConfig(ctx, deps, cfg)
	if err != nil {
		return err
	}

	err = CheckCaptureFrequency(conf, *cfg.Interval, n.logger)
	if err != nil {
		return err
	}

	return nil
}

// getGateway sends the validate docommand to the gateway to confirm the dependency.
func getGateway(ctx context.Context, deps resource.Dependencies) (sensor.Sensor, error) {
	if len(deps) == 0 {
		return nil, errors.New("must add sx1302-gateway as dependency")
	}
	var dep resource.Resource

	// Assuming there's only one dep.
	// TODO: expand to multiple gateways
	for _, val := range deps {
		dep = val
	}

	gateway, ok := dep.(sensor.Sensor)
	if !ok {
		return nil, errors.New("dependency must be the sx1302-gateway sensor")
	}

	cmd := make(map[string]interface{})
	cmd["validate"] = 1

	// Validate that the dependency is the gateway - gateway will return 1.
	ret, err := gateway.DoCommand(ctx, cmd)
	if err != nil {
		return nil, err
	}

	retVal, ok := ret["validate"]
	if !ok {
		return nil, errors.New("dependency must be the sx1302-gateway sensor")
	}
	if retVal.(float64) != 1 {
		return nil, errors.New("dependency must be the sx1302-gateway sensor")
	}
	return gateway, nil
}

// Close removes the device from the gateway.
func (n *Node) Close(ctx context.Context) error {
	cmd := make(map[string]interface{})
	cmd["remove_device"] = n.NodeName
	_, err := n.gateway.DoCommand(ctx, cmd)
	return err
}

// Readings returns the node's readings.
func (n *Node) Readings(ctx context.Context, extra map[string]interface{}) (map[string]interface{}, error) {
	if n.gateway != nil {
		allReadings, err := n.gateway.Readings(ctx, nil)
		if err != nil {
			return map[string]interface{}{}, err
		}

		reading, ok := allReadings[n.NodeName]
		// no readings available yet
		if !ok {
			// If the readings call came from data capture, return noCaptureToStore error to indicate not to capture data.
			if extra[data.FromDMString] == true {
				return map[string]interface{}{}, data.ErrNoCaptureToStore
			}
			return NoReadings, nil
		}
		return reading.(map[string]interface{}), nil
	}
	return map[string]interface{}{}, errors.New("node does not have gateway")
}

// DoCommand lets users send downlink commands from the node to the gateway.
func (n *Node) DoCommand(ctx context.Context, cmd map[string]interface{}) (map[string]interface{}, error) {
	resp := map[string]interface{}{}
	testOnly := CheckTestKey(cmd)

	if payload, payloadSet := cmd[DownlinkKey]; payloadSet {
		if payloadString, payloadOk := payload.(string); payloadOk {
			return n.SendDownlink(ctx, payloadString, testOnly)
		}
		return map[string]interface{}{}, fmt.Errorf("error parsing payload, expected string got %v", payload)
	}

	return resp, nil
}<|MERGE_RESOLUTION|>--- conflicted
+++ resolved
@@ -174,14 +174,8 @@
 	gateway     sensor.Sensor
 	JoinType    string
 
-<<<<<<< HEAD
-	FCntDown uint32
-	FPort    byte // for downlinks, only required when frame payload exists.
-
-=======
 	FCntDown  uint32
 	FPort     byte     // for downlinks, only required when frame payload exists.
->>>>>>> 00916fb0
 	Downlinks [][]byte // list of downlink frame payloads to send
 }
 
