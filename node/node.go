--- conflicted
+++ resolved
@@ -5,10 +5,8 @@
 	"encoding/hex"
 	"errors"
 	"fmt"
-<<<<<<< HEAD
 	"strconv"
-=======
->>>>>>> e0400148
+	"time"
 
 	"go.viam.com/rdk/components/sensor"
 	"go.viam.com/rdk/data"
@@ -195,6 +193,25 @@
 
 	n.gateway = gateway
 
+	captureFreq, err := getCaptureFrequencyHzFromConfig(conf)
+	if err != nil {
+		return nil, err
+	}
+	inter, err := strconv.Atoi(cfg.Interval)
+	if err != nil {
+		return nil, err
+	}
+	intervalSeconds := (time.Duration(inter) * time.Minute).Seconds()
+	expectedFreq := 1 / intervalSeconds
+
+	if captureFreq > expectedFreq {
+		return nil,
+			fmt.Errorf("configured capture frequency (%v) is greater than the frequency (%v) of expected uplink interval for node %v: lower capture frequency to avoid duplicate data",
+				captureFreq,
+				expectedFreq,
+				n.NodeName)
+	}
+
 	return n, nil
 }
 
@@ -253,4 +270,25 @@
 		return reading.(map[string]interface{}), nil
 	}
 	return map[string]interface{}{}, errors.New("node does not have gateway")
+}
+
+// getCaptureFrequencyHzFromConfig extract the capture_frequency_hz from the device config
+func getCaptureFrequencyHzFromConfig(c resource.Config) (float64, error) {
+	var captureFreqHz float64
+	var captureMethodFound bool
+	for _, assocResourceCfg := range c.AssociatedResourceConfigs {
+		if captureMethodsMapInterface := assocResourceCfg.Attributes["capture_methods"]; captureMethodsMapInterface != nil {
+			captureMethodFound = true
+			for _, captureMethodsInterface := range captureMethodsMapInterface.([]interface{}) {
+				captureMethods := captureMethodsInterface.(map[string]interface{})
+				if captureMethods["method"].(string) == "Readings" {
+					captureFreqHz = captureMethods["capture_frequency_hz"].(float64)
+				}
+			}
+		}
+	}
+	if captureMethodFound && captureFreqHz <= 0 {
+		return 0.0, errors.New("zero or negative capture frequency")
+	}
+	return captureFreqHz, nil
 }