--- conflicted
+++ resolved
@@ -37,11 +37,7 @@
 	ErrDevAddrLength       = errors.New("device address must be 4 bytes")
 	ErrBadDecoderURL       = "Error Retreiving decoder url is invalid, please report to maintainer: " +
 		"Status Code %v"
-<<<<<<< HEAD
-	ErrFPortTooLong = errors.New("fport must be one byte long")
-=======
 	ErrInvalidFPort = errors.New("invalid fport value, must be one byte hex value between 01-DF. Value can be found in device's user manual")
->>>>>>> fddf2215
 )
 
 const (
@@ -98,10 +94,6 @@
 		deps = append(deps, gateway)
 	}
 
-<<<<<<< HEAD
-	if len(conf.FPort) > 2 {
-		return nil, resource.NewConfigValidationError(path, ErrFPortTooLong)
-=======
 	if conf.FPort != "" {
 		fPort, err := hex.DecodeString(conf.FPort)
 		if err != nil {
@@ -111,7 +103,6 @@
 		if fPort[0] <= byte(0x00) || fPort[0] > byte(0xDF) || len(fPort) > 1 {
 			return nil, resource.NewConfigValidationError(path, ErrInvalidFPort)
 		}
->>>>>>> fddf2215
 	}
 
 	var err error
@@ -188,10 +179,6 @@
 	FCntDown  uint32
 	FPort     byte     // for downlinks, only required when frame payload exists.
 	Downlinks [][]byte // list of downlink frame payloads to send
-<<<<<<< HEAD
-
-=======
->>>>>>> fddf2215
 }
 
 func newNode(
