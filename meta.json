{
  "$schema": "https://dl.viam.dev/module.schema.json",
  "module_id": "viam:lorawan",
  "visibility": "public",
  "url": "https://github.com/oliviamiller/lorawan",
  "description": "A module to collect data from LoRaWAN sensors",
  "models": [
      {
          "api": "rdk:component:sensor",
          "model": "viam:lorawan:sx1302-gateway",
          "markdown_link": "README.md#attributes",
          "short_description": "A sensor component for a sx1302 LoRaWAN gateway HAT."
        },
       {
          "api": "rdk:component:sensor",
          "model": "viam:lorawan:node",
          "markdown_link": "README.md#configure-the-viamsensornode",
          "short_description": "A sensor component for a LoRaWAN node."
       },
       {
        "api": "rdk:component:sensor",
        "model": "viam:lorawan:dragino-LHT65N",
        "markdown_link": "README.md#configure-the-viamsensornode",
        "short_description": "A sensor component for a dragino LHT65N LoRaWAN node."
     },
     {
      "api": "rdk:component:sensor",
<<<<<<< HEAD
      "model": "viam:lorawan:milesight-em310-tilt",
      "markdown_link": "README.md#configure-the-viamlorawanmilesightem310tilt",
      "short_description": "A sensor component for a milesight em310 tilt node."
=======
      "model": "viam:lorawan:milesight-ct101",
      "markdown_link": "README.md#configure-the-viamlorawanmilesightct101",
      "short_description": "A sensor component for a Milesight CT101 LoRaWAN node."
>>>>>>> 9347764c
   }
  ],
  "build": {
      "path": "module.tar.gz",
      "build": "make module.tar.gz",
      "arch": ["linux/arm64"]
    },
  "entrypoint": "lorawan",
  "first_run": "first_run.sh"
  }<|MERGE_RESOLUTION|>--- conflicted
+++ resolved
@@ -25,16 +25,16 @@
      },
      {
       "api": "rdk:component:sensor",
-<<<<<<< HEAD
       "model": "viam:lorawan:milesight-em310-tilt",
       "markdown_link": "README.md#configure-the-viamlorawanmilesightem310tilt",
       "short_description": "A sensor component for a milesight em310 tilt node."
-=======
+     },
+     {
+      "api": "rdk:component:sensor",
       "model": "viam:lorawan:milesight-ct101",
       "markdown_link": "README.md#configure-the-viamlorawanmilesightct101",
       "short_description": "A sensor component for a Milesight CT101 LoRaWAN node."
->>>>>>> 9347764c
-   }
+     }
   ],
   "build": {
       "path": "module.tar.gz",
