{
  "$schema": "https://dl.viam.dev/module.schema.json",
  "module_id": "viam:lorawan",
  "visibility": "public",
  "url": "https://github.com/oliviamiller/lorawan",
  "description": "A module to collect data from LoRaWAN sensors",
  "models": [
      {
          "api": "rdk:component:sensor",
          "model": "viam:lorawan:sx1302-gateway",
          "markdown_link": "README.md#attributes",
          "short_description": "A sensor component for a sx1302 LoRaWAN gateway HAT."
      },
      {
          "api": "rdk:component:sensor",
          "model": "viam:lorawan:sx1302-usb",
          "markdown_link": "README.md#configure-the-viamsensornode",
<<<<<<< HEAD
          "short_description": "A sensor component for a USB loRaWAN gateway."
      },
      {
          "api": "rdk:component:sensor",
          "model": "viam:lorawan:node",
          "markdown_link": "README.md#configure-the-viamsensorsx1302-usb",
          "short_description": "A sensor component for a LoRaWAN node."
      }
=======
          "short_description": "A sensor component for a LoRaWAN node."
       },
       {
        "api": "rdk:component:sensor",
        "model": "viam:lorawan:dragino-LHT65N",
        "markdown_link": "README.md#configure-the-viamsensornode",
        "short_description": "A sensor component for a dragino LHT65N LoRaWAN node."
     }
>>>>>>> 68a6816e
  ],
  "build": {
      "path": "module.tar.gz",
      "build": "make module.tar.gz",
      "arch": ["linux/arm64"]
    },
  "entrypoint": "lorawan",
  "first_run": "first_run.sh"
  }<|MERGE_RESOLUTION|>--- conflicted
+++ resolved
@@ -15,25 +15,20 @@
           "api": "rdk:component:sensor",
           "model": "viam:lorawan:sx1302-usb",
           "markdown_link": "README.md#configure-the-viamsensornode",
-<<<<<<< HEAD
           "short_description": "A sensor component for a USB loRaWAN gateway."
-      },
+       },
+       {
+        "api": "rdk:component:sensor",
+        "model": "viam:lorawan:dragino-LHT65N",
+        "markdown_link": "README.md#configure-the-viamsensornode",
+        "short_description": "A sensor component for a dragino LHT65N LoRaWAN node."
+     },
       {
           "api": "rdk:component:sensor",
           "model": "viam:lorawan:node",
           "markdown_link": "README.md#configure-the-viamsensorsx1302-usb",
           "short_description": "A sensor component for a LoRaWAN node."
       }
-=======
-          "short_description": "A sensor component for a LoRaWAN node."
-       },
-       {
-        "api": "rdk:component:sensor",
-        "model": "viam:lorawan:dragino-LHT65N",
-        "markdown_link": "README.md#configure-the-viamsensornode",
-        "short_description": "A sensor component for a dragino LHT65N LoRaWAN node."
-     }
->>>>>>> 68a6816e
   ],
   "build": {
       "path": "module.tar.gz",
