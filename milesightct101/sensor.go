// Package milesightct101 implements the Milesight-CT101 model
package milesightct101

import (
	"context"
	"encoding/binary"
	"fmt"
	"math"

	"github.com/viam-modules/gateway/node"
	"go.viam.com/rdk/components/sensor"
	"go.viam.com/rdk/logging"
	"go.viam.com/rdk/resource"
)

const (
	decoderURL = "https://raw.githubusercontent.com/Milesight-IoT/SensorDecoders/40e844fedbcf9a8c3b279142672fab1c89bee2e0/" +
		"CT_Series/CT101/CT101_Decoder.js"
	// OTAA defaults.
	defaultAppKey = "5572404C696E6B4C6F52613230313823"
	// ABP defaults.
	defaultNwkSKey = "5572404C696E6B4C6F52613230313823"
	defaultAppSKey = "5572404C696E6B4C6F52613230313823"

	intervalKey = "set_interval"
	resetKey    = "restart_sensor"
)

// defaultIntervalMin is how often the CT101 will send an uplink.
var defaultIntervalMin = 10. // minutes

// Model represents a Milesight-CT101 lorawan node model.
var Model = node.LorawanFamily.WithModel("milesight-ct101")

// Config defines the Milesight-CT101's config.
type Config struct {
	JoinType string   `json:"join_type,omitempty"`
	Interval *float64 `json:"uplink_interval_mins,omitempty"`
	DevEUI   string   `json:"dev_eui,omitempty"`
	AppKey   string   `json:"app_key,omitempty"`
	AppSKey  string   `json:"app_s_key,omitempty"`
	NwkSKey  string   `json:"network_s_key,omitempty"`
	DevAddr  string   `json:"dev_addr,omitempty"`
	Gateways []string `json:"gateways"`
}

func init() {
	resource.RegisterComponent(
		sensor.API,
		Model,
		resource.Registration[sensor.Sensor, *Config]{
			Constructor: newCT101,
		})
}

func (conf *Config) getNodeConfig() node.Config {
	appKey := defaultAppKey
	if conf.AppKey != "" {
		appKey = conf.AppKey
	}
	nwkSKey := defaultNwkSKey
	if conf.NwkSKey != "" {
		appKey = conf.NwkSKey
	}
	appSKey := defaultAppSKey
	if conf.AppSKey != "" {
		appSKey = conf.AppSKey
	}
	intervalMin := &defaultIntervalMin
	if conf.Interval != nil {
		intervalMin = conf.Interval
	}
	return node.Config{
		JoinType: conf.JoinType,
		Decoder:  decoderURL,
		Interval: intervalMin,
		DevEUI:   conf.DevEUI,
		AppKey:   appKey,
		AppSKey:  appSKey,
		NwkSKey:  nwkSKey,
		DevAddr:  conf.DevAddr,
		Gateways: conf.Gateways,
<<<<<<< HEAD
		FPort:    "85",
=======
		FPort:    "55", // in hex, 85 in decimal
>>>>>>> 00916fb0
	}
}

// Validate ensures all parts of the config are valid.
func (conf *Config) Validate(path string) ([]string, error) {
	nodeConf := conf.getNodeConfig()
	deps, err := nodeConf.Validate(path)
	if err != nil {
		return nil, err
	}
	return deps, nil
}

// CT101 defines a lorawan node device.
type CT101 struct {
	resource.Named
	logger logging.Logger
	node   node.Node
}

func newCT101(
	ctx context.Context,
	deps resource.Dependencies,
	conf resource.Config,
	logger logging.Logger,
) (sensor.Sensor, error) {
	n := &CT101{
		Named:  conf.ResourceName().AsNamed(),
		logger: logger,
		node:   node.NewSensor(conf, logger),
	}

	err := n.Reconfigure(ctx, deps, conf)
	if err != nil {
		return nil, err
	}

	return n, nil
}

// Reconfigure reconfigure's the node.
func (n *CT101) Reconfigure(ctx context.Context, deps resource.Dependencies, conf resource.Config) error {
	cfg, err := resource.NativeConfig[*Config](conf)
	if err != nil {
		return err
	}

	nodeCfg := cfg.getNodeConfig()

	err = n.node.ReconfigureWithConfig(ctx, deps, &nodeCfg)
	if err != nil {
		return err
	}

	// set the interval if one was provided
	// we do not send a default in case the user has already set an interval they prefer
	if cfg.Interval != nil && *cfg.Interval != 0 {
		_, err = n.addIntervalToQueue(ctx, *nodeCfg.Interval, false)
		if err != nil {
			return err
		}
	}

	err = node.CheckCaptureFrequency(conf, *nodeCfg.Interval, n.logger)
	if err != nil {
		return err
	}

	return nil
}

// Close removes the device from the gateway.
func (n *CT101) Close(ctx context.Context) error {
	return n.node.Close(ctx)
}

// Readings returns the node's readings.
func (n *CT101) Readings(ctx context.Context, extra map[string]interface{}) (map[string]interface{}, error) {
	return n.node.Readings(ctx, extra)
}

// DoCommand implements the DoCommand for the CT101.
func (n *CT101) DoCommand(ctx context.Context, cmd map[string]interface{}) (map[string]interface{}, error) {
	testOnly := node.CheckTestKey(cmd)
	if interval, intervalSet := cmd[intervalKey]; intervalSet {
		if intervalFloat, floatOk := interval.(float64); floatOk {
			return n.addIntervalToQueue(ctx, intervalFloat, testOnly)
		}
		return map[string]interface{}{}, fmt.Errorf("error parsing payload, expected float got %v", interval)
	}
	if _, ok := cmd[resetKey]; ok {
		return n.addRestartToQueue(ctx, testOnly)
	}

	// do generic node if no sensor specific key was found
	return n.node.DoCommand(ctx, cmd)
}

func (n *CT101) addIntervalToQueue(ctx context.Context, interval float64, testOnly bool) (map[string]interface{}, error) {
	// round to nearest minute
	roundMinutes := uint16(math.Round(interval))

	// create a byte array of size 2 and put the payload in as little endian.
	bs := make([]byte, 2)
	binary.LittleEndian.PutUint16(bs, roundMinutes)

	// ff byte is the channel, 8e is the message type byte for the downlink, and 00 is 00.
	intervalString := "ff8e00"
	for _, b := range bs {
		intervalString = fmt.Sprintf("%s%02x", intervalString, b)
	}
	if testOnly {
		return map[string]interface{}{intervalKey: intervalString}, nil
	}

	return n.node.SendDownlink(ctx, intervalString, false)
}

func (n *CT101) addRestartToQueue(ctx context.Context, testOnly bool) (map[string]interface{}, error) {
	// ff byte is the channel, 10 is the message type and ff is the command for the downlink.
	// time is 2 bytes of data.
	intervalString := "ff10ff"
	if testOnly {
		return map[string]interface{}{resetKey: intervalString}, nil
	}

	return n.node.SendDownlink(ctx, intervalString, false)
}<|MERGE_RESOLUTION|>--- conflicted
+++ resolved
@@ -80,11 +80,7 @@
 		NwkSKey:  nwkSKey,
 		DevAddr:  conf.DevAddr,
 		Gateways: conf.Gateways,
-<<<<<<< HEAD
-		FPort:    "85",
-=======
 		FPort:    "55", // in hex, 85 in decimal
->>>>>>> 00916fb0
 	}
 }
 
