--- conflicted
+++ resolved
@@ -168,10 +168,7 @@
 	go.uber.org/multierr v1.11.0 // indirect
 	go.uber.org/zap v1.27.0 // indirect
 	go.viam.com/api v0.1.357 // indirect
-<<<<<<< HEAD
-=======
 	go4.org/unsafe/assume-no-moving-gc v0.0.0-20230525183740-e7c30c78aeb2 // indirect
->>>>>>> 00f66d97
 	golang.org/x/crypto v0.28.0 // indirect
 	golang.org/x/exp v0.0.0-20240904232852-e7e105dedf7e // indirect
 	golang.org/x/image v0.19.0 // indirect
