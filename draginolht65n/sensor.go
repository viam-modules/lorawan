// Package draginolht65n implements the dragino_lth65n model
package draginolht65n

import (
	"context"
	"embed"

	"github.com/viam-modules/gateway/node"
	"go.viam.com/rdk/components/sensor"
	"go.viam.com/rdk/logging"
	"go.viam.com/rdk/resource"
)

const (
	decoderFilename = "LHT65NChirpstack4decoder.js"
)

// Model represents a dragino-LHT65N lorawan node model.
var Model = node.LorawanFamily.WithModel("dragino-LHT65N")

//go:embed LHT65NChirpstack4decoder.js
var decoderFile embed.FS

var defaultIntervalMin = 20. // minutes

// Config defines the dragino-LHT65N's config.
type Config struct {
	JoinType string   `json:"join_type,omitempty"`
	Interval *float64 `json:"uplink_interval_mins,omitempty"`
	DevEUI   string   `json:"dev_eui,omitempty"`
	AppKey   string   `json:"app_key,omitempty"`
	AppSKey  string   `json:"app_s_key,omitempty"`
	NwkSKey  string   `json:"network_s_key,omitempty"`
	DevAddr  string   `json:"dev_addr,omitempty"`
	Gateways []string `json:"gateways"`
}

func init() {
	resource.RegisterComponent(
		sensor.API,
		Model,
		resource.Registration[sensor.Sensor, *Config]{
			Constructor: newLHT65N,
		})
}

func (conf *Config) getNodeConfig(decoderFilePath string) node.Config {
	intervalMin := &defaultIntervalMin
	if conf.Interval != nil {
		intervalMin = conf.Interval
	}

	return node.Config{
<<<<<<< HEAD
		JoinType:    conf.JoinType,
		DecoderPath: decoderFilePath,
		Interval:    intervalMin,
		DevEUI:      conf.DevEUI,
		AppKey:      conf.AppKey,
		AppSKey:     conf.AppSKey,
		NwkSKey:     conf.NwkSKey,
		DevAddr:     conf.DevAddr,
		Gateways:    conf.Gateways,
=======
		JoinType: conf.JoinType,
		Interval: conf.Interval,
		Decoder:  decoderFilePath,
		DevEUI:   conf.DevEUI,
		AppKey:   conf.AppKey,
		AppSKey:  conf.AppSKey,
		NwkSKey:  conf.NwkSKey,
		DevAddr:  conf.DevAddr,
		Gateways: conf.Gateways,
>>>>>>> cce48cb3
	}
}

// Validate ensures all parts of the config are valid.
func (conf *Config) Validate(path string) ([]string, error) {
	nodeConf := conf.getNodeConfig("fixed")
	deps, err := nodeConf.Validate(path)
	if err != nil {
		return nil, err
	}
	return deps, nil
}

// LHT65N defines a lorawan node device.
type LHT65N struct {
	resource.Named
	logger      logging.Logger
	decoderPath string
	node        node.Node
}

func newLHT65N(
	ctx context.Context,
	deps resource.Dependencies,
	conf resource.Config,
	logger logging.Logger,
) (sensor.Sensor, error) {
	decoderFilePath, err := node.WriteDecoderFile(decoderFilename, decoderFile)
	if err != nil {
		return nil, err
	}

	n := &LHT65N{
		Named:       conf.ResourceName().AsNamed(),
		logger:      logger,
		node:        node.NewSensor(conf, logger),
		decoderPath: decoderFilePath,
	}

	err = n.Reconfigure(ctx, deps, conf)
	if err != nil {
		return nil, err
	}

	return n, nil
}

// Reconfigure reconfigure's the node.
func (n *LHT65N) Reconfigure(ctx context.Context, deps resource.Dependencies, conf resource.Config) error {
	cfg, err := resource.NativeConfig[*Config](conf)
	if err != nil {
		return err
	}

	nodeCfg := cfg.getNodeConfig(n.decoderPath)

	err = n.node.ReconfigureWithConfig(ctx, deps, &nodeCfg)
	if err != nil {
		return err
	}

	err = node.CheckCaptureFrequency(conf, *cfg.Interval, n.logger)
	if err != nil {
		return err
	}

	return nil
}

// Close removes the device from the gateway.
func (n *LHT65N) Close(ctx context.Context) error {
	return n.node.Close(ctx)
}

// Readings returns the node's readings.
func (n *LHT65N) Readings(ctx context.Context, extra map[string]interface{}) (map[string]interface{}, error) {
	return n.node.Readings(ctx, extra)
}<|MERGE_RESOLUTION|>--- conflicted
+++ resolved
@@ -51,27 +51,15 @@
 	}
 
 	return node.Config{
-<<<<<<< HEAD
-		JoinType:    conf.JoinType,
-		DecoderPath: decoderFilePath,
-		Interval:    intervalMin,
-		DevEUI:      conf.DevEUI,
-		AppKey:      conf.AppKey,
-		AppSKey:     conf.AppSKey,
-		NwkSKey:     conf.NwkSKey,
-		DevAddr:     conf.DevAddr,
-		Gateways:    conf.Gateways,
-=======
 		JoinType: conf.JoinType,
-		Interval: conf.Interval,
 		Decoder:  decoderFilePath,
+		Interval: intervalMin,
 		DevEUI:   conf.DevEUI,
 		AppKey:   conf.AppKey,
 		AppSKey:  conf.AppSKey,
 		NwkSKey:  conf.NwkSKey,
 		DevAddr:  conf.DevAddr,
 		Gateways: conf.Gateways,
->>>>>>> cce48cb3
 	}
 }
 
@@ -133,7 +121,7 @@
 		return err
 	}
 
-	err = node.CheckCaptureFrequency(conf, *cfg.Interval, n.logger)
+	err = node.CheckCaptureFrequency(conf, *nodeCfg.Interval, n.logger)
 	if err != nil {
 		return err
 	}
