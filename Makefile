
BUILD_DIR = ./sx1302
CGO_BUILD_LDFLAGS := -L$(shell pwd)/$(BUILD_DIR)/libloragw -L$(shell pwd)/$(BUILD_DIR)libloragw/lib -L$(shell pwd)/$(BUILD_DIR)/libtools
BIN_OUTPUT_PATH = bin
TOOL_BIN = bin/gotools/$(shell uname -s)-$(shell uname -m)
UNAME_S ?= $(shell uname -s)

lorawan:
	rm -f lorawan
	CGO_LDFLAGS="$$CGO_LDFLAGS $(CGO_BUILD_LDFLAGS)" go build $(GO_BUILD_LDFLAGS) -o $@ main.go

<<<<<<< HEAD
module.tar.gz: lorawan first_run.sh meta.json
=======
module.tar.gz: sx1302 build
>>>>>>> bd932954
	rm -f $(BIN_OUTPUT_PATH)/module.tar.gz
	tar czf $(BIN_OUTPUT_PATH)/module.tar.gz $^

test: sx1302 build
	sudo apt install libnlopt-dev
	CGO_LDFLAGS="$$CGO_LDFLAGS $(CGO_BUILD_LDFLAGS)" go test -race -v ./...


sx1302: submodule
	cd sx1302/libtools && make
	cd sx1302/libloragw && make

submodule:
	git submodule init
	git submodule update

tool-install:
	GOBIN=`pwd`/$(TOOL_BIN) go install github.com/golangci/golangci-lint/cmd/golangci-lint

gofmt:
	gofmt -w -s .

lint: gofmt tool-install
	go mod tidy
	$(TOOL_BIN)/golangci-lint run -v --fix --timeout=10m --config=./etc/.golangci.yaml
<|MERGE_RESOLUTION|>--- conflicted
+++ resolved
@@ -9,11 +9,7 @@
 	rm -f lorawan
 	CGO_LDFLAGS="$$CGO_LDFLAGS $(CGO_BUILD_LDFLAGS)" go build $(GO_BUILD_LDFLAGS) -o $@ main.go
 
-<<<<<<< HEAD
 module.tar.gz: lorawan first_run.sh meta.json
-=======
-module.tar.gz: sx1302 build
->>>>>>> bd932954
 	rm -f $(BIN_OUTPUT_PATH)/module.tar.gz
 	tar czf $(BIN_OUTPUT_PATH)/module.tar.gz $^
 
