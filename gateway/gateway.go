--- conflicted
+++ resolved
@@ -172,14 +172,8 @@
 
 	logReader  *os.File
 	logWriter  *os.File
-<<<<<<< HEAD
 	db         *sql.DB
-	regionInfo regionInfo
-=======
-	dataFile   *os.File
-	dataMu     sync.Mutex
 	regionInfo regions.RegionInfo
->>>>>>> 31c0ec90
 }
 
 // NewGateway creates a new gateway.
@@ -195,16 +189,7 @@
 		started: false,
 	}
 
-<<<<<<< HEAD
 	if err := g.setupSqlite(ctx); err != nil {
-=======
-	// Create or open the file used to save device data across restarts.
-	moduleDataDir := os.Getenv("VIAM_MODULE_DATA")
-	filePath := filepath.Join(moduleDataDir, "devicedata.txt")
-	//nolint:gosec
-	file, err := os.OpenFile(filePath, os.O_RDWR|os.O_CREATE, 0o600)
-	if err != nil {
->>>>>>> 31c0ec90
 		return nil, err
 	}
 
@@ -584,44 +569,7 @@
 	return map[string]interface{}{}, nil
 }
 
-<<<<<<< HEAD
-// Classifying two packets as the same if they have identifical payloads.
-func isSamePacket(p1, p2 C.struct_lgw_pkt_rx_s) bool {
-	//nolint
-	if C.memcmp(unsafe.Pointer(&p1.payload[0]), unsafe.Pointer(&p2.payload[0]), C.size_t(len(p1.payload))) == 0 {
-		return true
-	}
-	return false
-}
-
 // updateDeviceInfo adds the device info from the db into the gateway's device map.
-=======
-// searchForDeviceInfoInFile searhces for device address match in the module's data file and returns the device info.
-func (g *gateway) searchForDeviceInFile(devEUI []byte) (*deviceInfo, error) {
-	// read all the saved devices from the file
-	g.dataMu.Lock()
-	defer g.dataMu.Unlock()
-	savedDevices, err := readFromFile(g.dataFile)
-	if err != nil {
-		return nil, fmt.Errorf("failed to read device info from file: %w", err)
-	}
-	// Check if the dev EUI is in the file.
-	for _, d := range savedDevices {
-		savedEUI, err := hex.DecodeString(d.DevEUI)
-		if err != nil {
-			return nil, fmt.Errorf("failed to decode file's dev EUI: %w", err)
-		}
-
-		if bytes.Equal(devEUI, savedEUI) {
-			// device found in the file
-			return &d, nil
-		}
-	}
-	return nil, errNoDevice
-}
-
-// updateDeviceInfo adds the device info from the file into the gateway's device map.
->>>>>>> 31c0ec90
 func (g *gateway) updateDeviceInfo(device *node.Node, d *deviceInfo) error {
 	// Update the fields in the map with the info from the file.
 	appsKey, err := hex.DecodeString(d.AppSKey)
