// Package gateway implements the sx1302 gateway module.
package gateway

import (
	"bufio"
	"context"
	"database/sql"
	"encoding/hex"
	"errors"
	"fmt"
	"math"
	"os"
	"reflect"
	"slices"
	"strconv"
	"strings"
	"sync"
	"time"

	"github.com/viam-modules/gateway/lorahw"
	"github.com/viam-modules/gateway/node"
	"github.com/viam-modules/gateway/regions"
	"go.viam.com/rdk/components/board"
	"go.viam.com/rdk/components/sensor"
	"go.viam.com/rdk/data"
	"go.viam.com/rdk/logging"
	"go.viam.com/rdk/resource"
	"go.viam.com/utils"
)

// defining model names here to be reused in getNativeConfig.
const (
	oldModelName = "sx1302-gateway"
	genericHat   = "sx1302-hat-generic"
	waveshareHat = "sx1302-waveshare-hat"
)

// Error variables for validation and operations.
var (
	// Config validation errors.
	errInvalidSpiBus = errors.New("spi bus can be 0 or 1 - default 0")

	// Gateway operation errors.
	errUnexpectedJoinType = errors.New("unexpected join type when adding node to gateway")
	errInvalidNodeMapType = errors.New("expected node map val to be type []interface{}, but it wasn't")
	errInvalidByteType    = errors.New("expected node byte array val to be float64, but it wasn't")
	errNoDevice           = errors.New("received packet from unknown device")
	errInvalidMIC         = errors.New("invalid MIC")
	errInvalidRegion      = errors.New("unrecognized region code, valid options are US915 and EU868")
)

// constants for MHDRs of different message types.
const (
	joinRequestMHdr         = 0x00
	joinAcceptMHdr          = 0x20
	unconfirmedUplinkMHdr   = 0x40
	unconfirmedDownLinkMHdr = 0x60
	confirmedUplinkMHdr     = 0x80
)

// Model represents a lorawan gateway model.
var Model = node.LorawanFamily.WithModel(string(oldModelName))

// ModelGenericHat represents a lorawan gateway hat model.
var ModelGenericHat = node.LorawanFamily.WithModel(string(genericHat))

// ModelSX1302WaveshareHat represents a lorawan SX1302 Waveshare Hat gateway model.
var ModelSX1302WaveshareHat = node.LorawanFamily.WithModel(string(waveshareHat))

// Define the map of SF to minimum SNR values in dB.
// Any packet received below the minimum demodulation value will not be parsed.
// Values found at https://www.thethingsnetwork.org/docs/lorawan/rssi-and-snr/
var sfToSNRMin = map[int]float64{
	7:  -7.5,
	8:  -8.5,
	9:  -9.5,
	10: -10.5,
	11: -11.5,
	12: -12.5,
}

// LoggingRoutineStarted is a global variable to track if the captureCOutputToLogs goroutine has
// started for each gateway. If the gateway build errors and needs to build again, we only want to start
// the logging routine once.
var loggingRoutineStarted = make(map[string]bool)

var noReadings = map[string]interface{}{"": "no readings available yet"}

// Config describes the configuration of the gateway.
type Config struct {
	Bus       int    `json:"spi_bus,omitempty"`
	PowerPin  *int   `json:"power_en_pin,omitempty"`
	ResetPin  *int   `json:"reset_pin"`
	BoardName string `json:"board"`
	Region    string `json:"region_code,omitempty"`
}

// deviceInfo is a struct containing OTAA device information.
// This info is saved across module restarts for each device.
type deviceInfo struct {
	DevEUI            string  `json:"dev_eui"`
	DevAddr           string  `json:"dev_addr"`
	AppSKey           string  `json:"app_skey"`
	NwkSKey           string  `json:"nwk_skey"`
	FCntDown          *uint16 `json:"fcnt_down"`
	NodeName          string  `json:"node_name"`
	MinUplinkInterval float64 `json:"min_uplink_interval"`
}

func init() {
	resource.RegisterComponent(
		sensor.API,
		Model,
		resource.Registration[sensor.Sensor, *Config]{
			Constructor: NewGateway,
		})
	resource.RegisterComponent(
		sensor.API,
		ModelGenericHat,
		resource.Registration[sensor.Sensor, *Config]{
			Constructor: NewGateway,
		})
	resource.RegisterComponent(
		sensor.API,
		ModelSX1302WaveshareHat,
		resource.Registration[sensor.Sensor, *ConfigSX1302WaveshareHAT]{
			Constructor: newSX1302WaveshareHAT,
		})
}

// Validate ensures all parts of the config are valid.
func (conf *Config) Validate(path string) ([]string, error) {
	var deps []string
	if conf.ResetPin == nil {
		return nil, resource.NewConfigValidationFieldRequiredError(path, "reset_pin")
	}
	if conf.Bus != 0 && conf.Bus != 1 {
		return nil, resource.NewConfigValidationError(path, errInvalidSpiBus)
	}

	if len(conf.BoardName) == 0 {
		return nil, resource.NewConfigValidationFieldRequiredError(path, "board")
	}
	deps = append(deps, conf.BoardName)

	if conf.Region != "" {
		if regions.GetRegion(conf.Region) == regions.Unspecified {
			return nil, resource.NewConfigValidationError(path, errInvalidRegion)
		}
	}

	return deps, nil
}

// Gateway defines a lorawan gateway.
type gateway struct {
	resource.Named
	logger logging.Logger
	mu     sync.Mutex

	// Using two wait groups so we can stop the receivingWorker at reconfigure
	// but keep the loggingWorker running.
	loggingWorker   *utils.StoppableWorkers
	receivingWorker *utils.StoppableWorkers

	lastReadings map[string]interface{} // map of devices to readings
	readingsMu   sync.Mutex

	devices map[string]*node.Node // map of node name to node struct

	started bool
	rstPin  board.GPIOPin
	pwrPin  board.GPIOPin

<<<<<<< HEAD
	logReader *os.File
	logWriter *os.File
	dataFile  *os.File
	dataMu    sync.Mutex

	region     regions.Region
=======
	logReader  *os.File
	logWriter  *os.File
	db         *sql.DB // store device information/keys for use across restarts in a database
>>>>>>> e6120989
	regionInfo regions.RegionInfo
}

// NewGateway creates a new gateway.
func NewGateway(
	ctx context.Context,
	deps resource.Dependencies,
	conf resource.Config,
	logger logging.Logger,
) (sensor.Sensor, error) {
	g := &gateway{
		Named:   conf.ResourceName().AsNamed(),
		logger:  logger,
		started: false,
	}

	moduleDataDir := os.Getenv("VIAM_MODULE_DATA")

	if err := g.setupSqlite(ctx, moduleDataDir); err != nil {
		return nil, err
	}

	if err := g.migrateDevicesFromJSONFile(ctx, moduleDataDir); err != nil {
		return nil, err
	}

	if err := g.Reconfigure(ctx, deps, conf); err != nil {
		return nil, err
	}

	return g, nil
}

// look at the resource.Config to determine which model is being used.
func getNativeConfig(conf resource.Config) (*Config, error) {
	switch conf.Model.Name {
	case genericHat, oldModelName:
		return resource.NativeConfig[*Config](conf)
	case waveshareHat:
		waveshareHatCfg, err := resource.NativeConfig[*ConfigSX1302WaveshareHAT](conf)
		if err != nil {
			return nil, fmt.Errorf("the config %v does not match a supported config type", conf)
		}
		return waveshareHatCfg.getGatewayConfig(), nil
	default:
		return nil, errors.New("build error in module. Unsupported Gateway model")
	}
}

// Reconfigure reconfigures the gateway.
func (g *gateway) Reconfigure(ctx context.Context, deps resource.Dependencies, conf resource.Config) error {
	g.mu.Lock()
	defer g.mu.Unlock()

	// If the gateway hardware was already started, stop gateway and the background worker.
	// Make sure to always call stopGateway() before making any changes to the c config or
	// errors will occur.
	// Unexpected behavior will also occur if stopGateway() is called when the gateway hasn't been
	// started, so only call stopGateway if this module already started the gateway.
	if g.started {
		g.reset(ctx)
	}

	cfg, err := getNativeConfig(conf)
	if err != nil {
		return err
	}

	board, err := board.FromDependencies(deps, cfg.BoardName)
	if err != nil {
		return err
	}

	// capture C log output
	g.startCLogging()

	// maintain devices and lastReadings through reconfigure.
	if g.devices == nil {
		g.devices = make(map[string]*node.Node)
	}

	if g.lastReadings == nil {
		g.lastReadings = make(map[string]interface{})
	}

	// adding io before the pin allows you to use the GPIO number.
	rstPin, err := board.GPIOPinByName("io" + strconv.Itoa(*cfg.ResetPin))
	if err != nil {
		return err
	}
	g.rstPin = rstPin

	// not every gateway has a power enable pin so it is optional.
	if cfg.PowerPin != nil {
		pwrPin, err := board.GPIOPinByName("io" + strconv.Itoa(*cfg.PowerPin))
		if err != nil {
			return err
		}
		g.pwrPin = pwrPin
	}

	err = resetGateway(ctx, g.rstPin, g.pwrPin)
	if err != nil {
		return fmt.Errorf("error initializing the gateway: %w", err)
	}

	region := regions.GetRegion(cfg.Region)

	switch region {
	case regions.US, regions.Unspecified:
		g.logger.Infof("configuring gateway for US915 band")
		g.regionInfo = regions.RegionInfoUS
		g.region = regions.US
	case regions.EU:
		g.logger.Infof("configuring gateway for EU868 band")
		g.regionInfo = regions.RegionInfoEU
		g.region = regions.EU
	}

	if err := lorahw.SetupGateway(cfg.Bus, region); err != nil {
		return fmt.Errorf("failed to set up the gateway: %w", err)
	}

	g.started = true
	g.receivingWorker = utils.NewBackgroundStoppableWorkers(g.receivePackets)
	return nil
}

// startCLogging starts the goroutine to capture C logs into the logger.
// If loggingRoutineStarted indicates routine has already started, it does nothing.
func (g *gateway) startCLogging() {
	loggingState, ok := loggingRoutineStarted[g.Name().Name]
	if !ok || !loggingState {
		g.logger.Debug("Starting c logger background routine")
		stdoutR, stdoutW, err := os.Pipe()
		if err != nil {
			g.logger.Errorf("unable to create pipe for C logs")
			return
		}
		g.logReader = stdoutR
		g.logWriter = stdoutW

		// Redirect C's stdout to the write end of the pipe
		lorahw.RedirectLogsToPipe(g.logWriter.Fd())
		scanner := bufio.NewScanner(g.logReader)

		g.loggingWorker = utils.NewBackgroundStoppableWorkers(func(ctx context.Context) { g.captureCOutputToLogs(ctx, scanner) })
		loggingRoutineStarted[g.Name().Name] = true
	}
}

// captureOutput is a background routine to capture C's stdout and log to the module's logger.
// This is necessary because the sx1302 library only uses printf to report errors.
func (g *gateway) captureCOutputToLogs(ctx context.Context, scanner *bufio.Scanner) {
	// Need to disable buffering on stdout so C logs can be displayed in real time.
	lorahw.DisableBuffering()

	// loop to read lines from the scanner and log them
	for {
		select {
		case <-ctx.Done():
			return
		default:
			if scanner.Scan() {
				line := scanner.Text()
				switch {
				case strings.Contains(line, "STANDBY_RC mode"):
					// The error setting standby_rc mode indicates a hardware initiaization failure
					// add extra log to instruct user what to do.
					g.logger.Error(line)
					g.logger.Error("gateway hardware is misconfigured: unplug the board and wait a few minutes before trying again")
				case strings.Contains(line, "ERROR"):
					g.logger.Error(line)
				case strings.Contains(line, "WARNING"):
					g.logger.Warn(line)
				default:
					g.logger.Debug(line)
				}
			}
		}
	}
}

func (g *gateway) receivePackets(ctx context.Context) {
	for {
		select {
		case <-ctx.Done():
			return
		default:
		}

		packets, err := lorahw.ReceivePackets()
		if err != nil {
			g.logger.Errorf("error receiving lora packet: %w", err)
			continue
		}

		if len(packets) == 0 {
			// no packet received, wait 10 ms to receive again
			select {
			case <-ctx.Done():
				return
			case <-time.After(10 * time.Millisecond):
			}
			continue
		}

		t := time.Now()
		for i, packet := range packets {
			if packet.Size == 0 {
				continue
			}

			// don't process duplicates
			isDuplicate := false
			for j := i - 1; j >= 0; j-- {
				// two packets identical if payload is the same
				if slices.Equal(packets[j].Payload, packets[i].Payload) {
					g.logger.Debugf("skipped duplicate packet")
					isDuplicate = true
					break
				}
			}
			if isDuplicate {
				continue
			}
			minSNR := sfToSNRMin[packet.DataRate]
			if float64(packet.SNR) < minSNR {
				g.logger.Warnf("packet skipped due to low signal noise ratio: %v, min is %v", packet.SNR, minSNR)
				continue
			}

			g.handlePacket(ctx, packet.Payload, t, packet.SNR, packet.DataRate)
		}
	}
}

func (g *gateway) handlePacket(ctx context.Context, payload []byte, packetTime time.Time, snr float64, sf int) {
	// first byte is MHDR - specifies message type
	switch payload[0] {
	case joinRequestMHdr:
		g.logger.Debugf("received join request")
		if err := g.handleJoin(ctx, payload, packetTime); err != nil {
			// don't log as error if it was a request from unknown device.
			if errors.Is(errNoDevice, err) {
				return
			}
			g.logger.Errorf("couldn't handle join request: %v", err)
		}
	case unconfirmedUplinkMHdr:
		name, readings, err := g.parseDataUplink(ctx, payload, packetTime, snr, sf)
		if err != nil {
			// don't log as error if it was a request from unknown device.
			if errors.Is(errNoDevice, err) {
				return
			}
			g.logger.Errorf("error parsing uplink message: %v", err)
			return
		}
		g.updateReadings(name, readings)
	case confirmedUplinkMHdr:
		name, readings, err := g.parseDataUplink(ctx, payload, packetTime, snr, sf)
		if err != nil {
			// don't log as error if it was a request from unknown device.
			if errors.Is(errNoDevice, err) {
				return
			}
			g.logger.Errorf("error parsing uplink message: %v", err)
			return
		}
		g.updateReadings(name, readings)

	default:
		g.logger.Warnf("received unsupported packet type with mhdr %x", payload[0])
	}
}

func (g *gateway) updateReadings(name string, newReadings map[string]interface{}) {
	g.readingsMu.Lock()
	defer g.readingsMu.Unlock()
	readings, ok := g.lastReadings[name].(map[string]interface{})
	if !ok {
		// readings for this device does not exist yet
		g.lastReadings[name] = newReadings
		return
	}

	if readings == nil {
		g.lastReadings[name] = make(map[string]interface{})
	}
	for key, val := range newReadings {
		readings[key] = val
	}

	g.lastReadings[name] = readings
}

// DoCommand validates that the dependency is a gateway, and adds and removes nodes from the device maps.
func (g *gateway) DoCommand(ctx context.Context, cmd map[string]interface{}) (map[string]interface{}, error) {
	g.mu.Lock()
	defer g.mu.Unlock()
	// Validate that the dependency is correct, returns the gateway's region.
	if _, ok := cmd["validate"]; ok {
		return map[string]interface{}{"validate": g.region}, nil
	}

	// Add the nodes to the list of devices.
	if newNode, ok := cmd["register_device"]; ok {
		if newN, ok := newNode.(map[string]interface{}); ok {
			node, err := convertToNode(newN)
			if err != nil {
				return nil, err
			}

			oldNode, exists := g.devices[node.NodeName]
			switch exists {
			case false:
				g.devices[node.NodeName] = node
			case true:
				// node with that name already exists, merge them
				mergedNode, err := mergeNodes(node, oldNode)
				if err != nil {
					return nil, err
				}
				g.devices[node.NodeName] = mergedNode
			}
			// Check if the device is in the persistent data file, if it is add the OTAA info.
			deviceInfo, err := g.findDeviceInDB(ctx, hex.EncodeToString(g.devices[node.NodeName].DevEui))
			if err != nil {
				if !errors.Is(err, errNoDeviceInDB) {
					return nil, fmt.Errorf("error while searching for device in file: %w", err)
				}
			}
			// device was found in the file, update the gateway's device map with the device info.
			err = g.updateDeviceInfo(g.devices[node.NodeName], &deviceInfo)
			if err != nil {
				return nil, fmt.Errorf("error while updating device info: %w", err)
			}
		}
	}
	// Remove a node from the device map and readings map.
	if name, ok := cmd["remove_device"]; ok {
		if n, ok := name.(string); ok {
			delete(g.devices, n)
			g.readingsMu.Lock()
			delete(g.lastReadings, n)
			g.readingsMu.Unlock()
		}
	}
	if payload, ok := cmd[node.GatewaySendDownlinkKey]; ok {
		downlinks, ok := payload.(map[string]interface{})
		if !ok {
			return nil, fmt.Errorf("expected a map[string]interface{} but got %v", reflect.TypeOf(payload))
		}

		for name, payload := range downlinks {
			dev, ok := g.devices[name]
			if !ok {
				return nil, fmt.Errorf("node with name %s not found", name)
			}

			strPayload, ok := payload.(string)
			if !ok {
				return nil, fmt.Errorf("expected a string value but got %v", reflect.TypeOf(strPayload))
			}

			payloadBytes, err := hex.DecodeString(strPayload)
			if err != nil {
				return nil, errors.New("failed to decode string to bytes")
			}

			dev.Downlinks = append(dev.Downlinks, payloadBytes)
		}

		return map[string]interface{}{node.GatewaySendDownlinkKey: "downlink added"}, nil
	}
<<<<<<< HEAD

	if nodeName, ok := cmd[node.GetIntervalKey]; ok {
		g.logger.Infof("GOT INTERVAL DO COMMAND")
		strNodeName, ok := nodeName.(string)
		if !ok {
			return nil, fmt.Errorf("expected a string but got %v", reflect.TypeOf(nodeName))
		}
		dev, ok := g.devices[strNodeName]
		if !ok {
			return nil, fmt.Errorf("node with name %s not found", strNodeName)
		}

		g.logger.Infof("%v", dev.MinIntervalUpdated.Load())
		g.logger.Infof("%v", dev.MinIntervalSeconds)
		if dev.MinIntervalUpdated.Load() {
			g.logger.Infof("GIVING RESPONSE")
			resp := map[string]interface{}{node.GetIntervalKey: dev.MinIntervalSeconds}
			dev.MinIntervalUpdated.Store(false)
			return resp, nil
		} else {
			// the interval has not been updated
			return map[string]interface{}{}, nil
		}
	}

	return map[string]interface{}{}, nil
}

// searchForDeviceInfoInFile searhces for device address match in the module's data file and returns the device info.
func (g *gateway) searchForDeviceInFile(devEUI []byte) (*deviceInfo, error) {
	// read all the saved devices from the file
	g.dataMu.Lock()
	defer g.dataMu.Unlock()
	savedDevices, err := readFromFile(g.dataFile)
	if err != nil {
		return nil, fmt.Errorf("failed to read device info from file: %w", err)
	}
	// Check if the dev EUI is in the file.
	for _, d := range savedDevices {
		savedEUI, err := hex.DecodeString(d.DevEUI)
=======
	// return all devices that have been registered on the gateway
	if _, ok := cmd["return_devices"]; ok {
		resp := map[string]interface{}{}
		// Read the device info from the file
		devices, err := g.getAllDevicesFromDB(ctx)
>>>>>>> e6120989
		if err != nil {
			return nil, fmt.Errorf("failed to read device info from db: %w", err)
		}
		for _, device := range devices {
			resp[device.DevEUI] = device
		}
		return resp, nil
	}

	return map[string]interface{}{}, nil
}

// updateDeviceInfo adds the device info from the db into the gateway's device map.
func (g *gateway) updateDeviceInfo(device *node.Node, d *deviceInfo) error {
	// Update the fields in the map with the info from the file.
	appsKey, err := hex.DecodeString(d.AppSKey)
	if err != nil {
		return fmt.Errorf("failed to decode file's app session key: %w", err)
	}

	savedAddr, err := hex.DecodeString(d.DevAddr)
	if err != nil {
		return fmt.Errorf("failed to decode file's dev addr: %w", err)
	}

	nwksKey, err := hex.DecodeString(d.NwkSKey)
	if err != nil {
		return fmt.Errorf("failed to decode file's nwk session key: %w", err)
	}

	device.AppSKey = appsKey
	device.Addr = savedAddr
	device.NwkSKey = nwksKey

	// if we don't have an FCntDown in the device file, set it to a max number so we can tell.
	device.FCntDown = math.MaxUint16
	if d.FCntDown != nil {
		device.FCntDown = *d.FCntDown
	}

	// Update the device in the map.
	g.devices[device.NodeName] = device
	return nil
}

// mergeNodes merge the fields from the oldNode and the newNode sent from reconfigure.
func mergeNodes(newNode, oldNode *node.Node) (*node.Node, error) {
	mergedNode := &node.Node{}
	mergedNode.DecoderPath = newNode.DecoderPath
	mergedNode.NodeName = newNode.NodeName
	mergedNode.JoinType = newNode.JoinType
	mergedNode.FPort = newNode.FPort
	mergedNode.MinIntervalSeconds = newNode.MinIntervalSeconds

	switch mergedNode.JoinType {
	case "OTAA":
		// if join type is OTAA - keep the appSKey, dev addr from the old node.
		// These fields were determined by the gateway if the join procedure was done.
		mergedNode.Addr = oldNode.Addr
		mergedNode.AppSKey = oldNode.AppSKey
		// The appkey and deveui are obtained by the config in OTAA,
		// if these were changed during reconfigure the join procedure needs to be redone
		mergedNode.AppKey = newNode.AppKey
		mergedNode.DevEui = newNode.DevEui
	case "ABP":
		// if join type is ABP get the new appSKey and addr from the new config.
		// Don't need appkey and DevEui for ABP.
		mergedNode.Addr = newNode.Addr
		mergedNode.AppSKey = newNode.AppSKey
	default:
		return nil, errUnexpectedJoinType
	}

	return mergedNode, nil
}

// convertToNode converts the map from the docommand into the node struct.
func convertToNode(mapNode map[string]interface{}) (*node.Node, error) {
	node := &node.Node{DecoderPath: mapNode["DecoderPath"].(string)}

	var err error
	node.AppKey, err = convertToBytes(mapNode["AppKey"])
	if err != nil {
		return nil, err
	}
	node.AppSKey, err = convertToBytes(mapNode["AppSKey"])
	if err != nil {
		return nil, err
	}
	node.DevEui, err = convertToBytes(mapNode["DevEui"])
	if err != nil {
		return nil, err
	}
	node.Addr, err = convertToBytes(mapNode["Addr"])
	if err != nil {
		return nil, err
	}

	node.FPort = byte(mapNode["FPort"].(float64))
	node.NodeName = mapNode["NodeName"].(string)
	node.JoinType = mapNode["JoinType"].(string)

	return node, nil
}

// convertToBytes converts the interface{} field from the docommand map into a byte array.
func convertToBytes(key interface{}) ([]byte, error) {
	bytes, ok := key.([]interface{})
	if !ok {
		return nil, errInvalidNodeMapType
	}
	res := make([]byte, 0)

	if len(bytes) > 0 {
		for _, b := range bytes {
			val, ok := b.(float64)
			if !ok {
				return nil, errInvalidByteType
			}
			res = append(res, byte(val))
		}
	}

	return res, nil
}

// Close closes the gateway.
func (g *gateway) Close(ctx context.Context) error {
	g.mu.Lock()
	defer g.mu.Unlock()
	g.reset(ctx)

	if g.loggingWorker != nil {
		if g.logReader != nil {
			if err := g.logReader.Close(); err != nil {
				g.logger.Errorf("error closing log reader: %s", err)
			}
		}
		if g.logWriter != nil {
			if err := g.logWriter.Close(); err != nil {
				g.logger.Errorf("error closing log writer: %s", err)
			}
		}
		g.loggingWorker.Stop()
		delete(loggingRoutineStarted, g.Name().Name)
	}

	if g.db != nil {
		if err := g.db.Close(); err != nil {
			g.logger.Errorf("error closing data db: %s", err)
		}
	}

	return nil
}

func (g *gateway) reset(ctx context.Context) {
	// close the routine that receives lora packets - otherwise this will error when the gateway is stopped.
	if g.receivingWorker != nil {
		g.receivingWorker.Stop()
	}
	if err := lorahw.StopGateway(); err != nil {
		g.logger.Error("error stopping gateway: %v", err)
	}
	if g.rstPin != nil {
		err := resetGateway(ctx, g.rstPin, g.pwrPin)
		if err != nil {
			g.logger.Error("error resetting the gateway")
		}
	}
	g.started = false
}

// Readings returns all the node's readings.
func (g *gateway) Readings(ctx context.Context, extra map[string]interface{}) (map[string]interface{}, error) {
	g.readingsMu.Lock()
	defer g.readingsMu.Unlock()

	// no readings available yet
	if len(g.lastReadings) == 0 || g.lastReadings == nil {
		// Tell the collector not to capture the empty data.
		if extra[data.FromDMString] == true {
			return map[string]interface{}{}, data.ErrNoCaptureToStore
		}
		return noReadings, nil
	}

	return g.lastReadings, nil
}<|MERGE_RESOLUTION|>--- conflicted
+++ resolved
@@ -172,19 +172,11 @@
 	rstPin  board.GPIOPin
 	pwrPin  board.GPIOPin
 
-<<<<<<< HEAD
-	logReader *os.File
-	logWriter *os.File
-	dataFile  *os.File
-	dataMu    sync.Mutex
-
-	region     regions.Region
-=======
 	logReader  *os.File
 	logWriter  *os.File
 	db         *sql.DB // store device information/keys for use across restarts in a database
->>>>>>> e6120989
 	regionInfo regions.RegionInfo
+	region     regions.Region
 }
 
 // NewGateway creates a new gateway.
@@ -560,7 +552,6 @@
 
 		return map[string]interface{}{node.GatewaySendDownlinkKey: "downlink added"}, nil
 	}
-<<<<<<< HEAD
 
 	if nodeName, ok := cmd[node.GetIntervalKey]; ok {
 		g.logger.Infof("GOT INTERVAL DO COMMAND")
@@ -585,29 +576,11 @@
 			return map[string]interface{}{}, nil
 		}
 	}
-
-	return map[string]interface{}{}, nil
-}
-
-// searchForDeviceInfoInFile searhces for device address match in the module's data file and returns the device info.
-func (g *gateway) searchForDeviceInFile(devEUI []byte) (*deviceInfo, error) {
-	// read all the saved devices from the file
-	g.dataMu.Lock()
-	defer g.dataMu.Unlock()
-	savedDevices, err := readFromFile(g.dataFile)
-	if err != nil {
-		return nil, fmt.Errorf("failed to read device info from file: %w", err)
-	}
-	// Check if the dev EUI is in the file.
-	for _, d := range savedDevices {
-		savedEUI, err := hex.DecodeString(d.DevEUI)
-=======
 	// return all devices that have been registered on the gateway
 	if _, ok := cmd["return_devices"]; ok {
 		resp := map[string]interface{}{}
 		// Read the device info from the file
 		devices, err := g.getAllDevicesFromDB(ctx)
->>>>>>> e6120989
 		if err != nil {
 			return nil, fmt.Errorf("failed to read device info from db: %w", err)
 		}
