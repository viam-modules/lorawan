--- conflicted
+++ resolved
@@ -48,12 +48,9 @@
 	errSendJoinAccept     = errors.New("failed to send join accept packet")
 )
 
-<<<<<<< HEAD
-=======
 // Model represents a lorawan gateway model.
 var Model = node.LorawanFamily.WithModel("sx1302-gateway")
 
->>>>>>> 68a6816e
 // LoggingRoutineStarted is a global variable to track if the captureCOutputToLogs goroutine has
 // started for each gateway. If the gateway build errors and needs to build again, we only want to start
 // the logging routine once.
