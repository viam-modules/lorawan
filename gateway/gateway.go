--- conflicted
+++ resolved
@@ -26,12 +26,7 @@
 	"time"
 	"unsafe"
 
-<<<<<<< HEAD
-	"gateway/node"
-
-=======
 	"github.com/viam-modules/gateway/node"
->>>>>>> ecf39b19
 	"go.viam.com/rdk/components/board"
 	"go.viam.com/rdk/components/sensor"
 	"go.viam.com/rdk/data"
@@ -389,11 +384,7 @@
 			}
 			g.updateReadings(name, readings)
 		case 0x80:
-<<<<<<< HEAD
-			g.logger.Infof("received confirmed data uplink")
-=======
 			g.logger.Debugf("received confirmed data uplink")
->>>>>>> ecf39b19
 			name, readings, err := g.parseDataUplink(ctx, payload)
 			if err != nil {
 				// don't log as error if it was a request from unknown device.
@@ -493,10 +484,7 @@
 func (g *gateway) searchForDeviceInFile(devEUI []byte) (*deviceInfo, error) {
 	// read all the saved devices from the file
 	g.dataMu.Lock()
-<<<<<<< HEAD
-=======
 	defer g.dataMu.Unlock()
->>>>>>> ecf39b19
 	savedDevices, err := readFromFile(g.dataFile)
 	if err != nil {
 		return nil, fmt.Errorf("failed to read device info from file: %w", err)
