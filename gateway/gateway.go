// Package gateway implements the sx1302 gateway module.
package gateway

/*
#cgo CFLAGS: -I${SRCDIR}/../sx1302/libloragw/inc -I${SRCDIR}/../sx1302/libtools/inc
#cgo LDFLAGS: -L${SRCDIR}/../sx1302/libloragw -lloragw -L${SRCDIR}/../sx1302/libtools -lbase64 -lparson -ltinymt32  -lm

#include "../sx1302/libloragw/inc/loragw_hal.h"
#include "gateway.h"
#include <stdlib.h>
#include <string.h>
*/
import "C"

import (
	"bufio"
	"bytes"
	"context"
	"encoding/hex"
	"errors"
	"fmt"
	"os"
	"path/filepath"
	"reflect"
	"strconv"
	"strings"
	"sync"
	"time"
	"unsafe"

	"github.com/viam-modules/gateway/node"
	"go.viam.com/rdk/components/board"
	"go.viam.com/rdk/components/sensor"
	"go.viam.com/rdk/data"
	"go.viam.com/rdk/logging"
	"go.viam.com/rdk/resource"
	"go.viam.com/utils"
)

// Error variables for validation and operations
var (
	// Config validation errors
	errInvalidSpiBus = errors.New("spi bus can be 0 or 1 - default 0")

	// Gateway operation errors
	errUnexpectedJoinType = errors.New("unexpected join type when adding node to gateway")
	errInvalidNodeMapType = errors.New("expected node map val to be type []interface{}, but it wasn't")
	errInvalidByteType    = errors.New("expected node byte array val to be float64, but it wasn't")
	errNoDevice           = errors.New("received packet from unknown device")
	errInvalidMIC         = errors.New("invalid MIC")
	errSendJoinAccept     = errors.New("failed to send join accept packet")
)

// Model represents a lorawan gateway model.
var Model = node.LorawanFamily.WithModel("sx1302-gateway")

const sendDownlinkKey = "senddown"

// LoggingRoutineStarted is a global variable to track if the captureCOutputToLogs goroutine has
// started for each gateway. If the gateway build errors and needs to build again, we only want to start
// the logging routine once.
var loggingRoutineStarted = make(map[string]bool)

var noReadings = map[string]interface{}{"": "no readings available yet"}

// Config describes the configuration of the gateway
type Config struct {
	Bus       int    `json:"spi_bus,omitempty"`
	PowerPin  *int   `json:"power_en_pin,omitempty"`
	ResetPin  *int   `json:"reset_pin"`
	BoardName string `json:"board"`
}

// deviceInfo is a struct containing OTAA device information.
// This info is saved across module restarts for each device.
type deviceInfo struct {
	DevEUI   string `json:"dev_eui"`
	DevAddr  string `json:"dev_addr"`
	AppSKey  string `json:"app_skey"`
	NwkSKey  string `json:"nwk_skey"`
	FCntDown uint32 `json:"fcnt_down"`
}

func init() {
	resource.RegisterComponent(
		sensor.API,
		Model,
		resource.Registration[sensor.Sensor, *Config]{
			Constructor: NewGateway,
		})
}

// Validate ensures all parts of the config are valid.
func (conf *Config) Validate(path string) ([]string, error) {
	var deps []string
	if conf.ResetPin == nil {
		return nil, resource.NewConfigValidationFieldRequiredError(path, "reset_pin")
	}
	if conf.Bus != 0 && conf.Bus != 1 {
		return nil, resource.NewConfigValidationError(path, errInvalidSpiBus)
	}

	if len(conf.BoardName) == 0 {
		return nil, resource.NewConfigValidationFieldRequiredError(path, "board")
	}
	deps = append(deps, conf.BoardName)

	return deps, nil
}

// Gateway defines a lorawan gateway.
type gateway struct {
	resource.Named
	logger logging.Logger
	mu     sync.Mutex

	// Using two wait groups so we can stop the receivingWorker at reconfigure
	// but keep the loggingWorker running.
	loggingWorker   *utils.StoppableWorkers
	receivingWorker *utils.StoppableWorkers

	lastReadings map[string]interface{} // map of devices to readings
	readingsMu   sync.Mutex

	devices map[string]*node.Node // map of node name to node struct

	started bool
	rstPin  board.GPIOPin
	pwrPin  board.GPIOPin

	logReader *os.File
	logWriter *os.File
	dataFile  *os.File
	dataMu    sync.Mutex
}

// NewGateway creates a new gateway
func NewGateway(
	ctx context.Context,
	deps resource.Dependencies,
	conf resource.Config,
	logger logging.Logger,
) (sensor.Sensor, error) {
	g := &gateway{
		Named:   conf.ResourceName().AsNamed(),
		logger:  logger,
		started: false,
	}

	// Create or open the file used to save device data across restarts.
	moduleDataDir := os.Getenv("VIAM_MODULE_DATA")
	filePath := filepath.Join(moduleDataDir, "devicedata.txt")
	file, err := os.OpenFile(filePath, os.O_RDWR|os.O_CREATE, 0o666)
	if err != nil {
		return nil, err
	}

	g.dataFile = file

	err = g.Reconfigure(ctx, deps, conf)
	if err != nil {
		return nil, err
	}

	return g, nil
}

// Reconfigure reconfigures the gateway.
func (g *gateway) Reconfigure(ctx context.Context, deps resource.Dependencies, conf resource.Config) error {
	g.mu.Lock()
	defer g.mu.Unlock()

	// If the gateway hardware was already started, stop gateway and the background worker.
	// Make sure to always call stopGateway() before making any changes to the c config or
	// errors will occur.
	// Unexpected behavior will also occur if stopGateway() is called when the gateway hasn't been
	// started, so only call stopGateway if this module already started the gateway.
	if g.started {
		err := g.reset(ctx)
		if err != nil {
			return err
		}
	}

	cfg, err := resource.NativeConfig[*Config](conf)
	if err != nil {
		return err
	}

	board, err := board.FromDependencies(deps, cfg.BoardName)
	if err != nil {
		return err
	}

	// capture C log output
	g.startCLogging(ctx)

	// maintain devices and lastReadings through reconfigure.
	if g.devices == nil {
		g.devices = make(map[string]*node.Node)
	}

	if g.lastReadings == nil {
		g.lastReadings = make(map[string]interface{})
	}

	// adding io before the pin allows you to use the GPIO number.
	rstPin, err := board.GPIOPinByName("io" + strconv.Itoa(*cfg.ResetPin))
	if err != nil {
		return err
	}
	g.rstPin = rstPin

	// not every gateway has a power enable pin so it is optional.
	if cfg.PowerPin != nil {
		pwrPin, err := board.GPIOPinByName("io" + strconv.Itoa(*cfg.PowerPin))
		if err != nil {
			return err
		}
		g.pwrPin = pwrPin
	}

	err = resetGateway(ctx, g.rstPin, g.pwrPin)
	if err != nil {
		return fmt.Errorf("error initializing the gateway: %w", err)
	}

	errCode := C.setUpGateway(C.int(cfg.Bus))
	if errCode != 0 {
		strErr := parseErrorCode(int(errCode))
		return fmt.Errorf("failed to set up the gateway: %s", strErr)
	}

	g.started = true
	g.receivingWorker = utils.NewBackgroundStoppableWorkers(g.receivePackets)
	return nil
}

func parseErrorCode(errCode int) string {
	switch errCode {
	case 1:
		return "error setting the board config"
	case 2:
		return "error setting the radio frequency config for radio 0"
	case 3:
		return "error setting the radio frequency config for radio 1"
	case 4:
		return "error setting the intermediate frequency chain config"
	case 5:
		return "error configuring the lora STD channel"
	case 6:
		return "error configuring the tx gain settings"
	case 7:
		return "error starting the gateway"
	default:
		return "unknown error"
	}
}

// startCLogging starts the goroutine to capture C logs into the logger.
// If loggingRoutineStarted indicates routine has already started, it does nothing.
func (g *gateway) startCLogging(ctx context.Context) {
	loggingState, ok := loggingRoutineStarted[g.Name().Name]
	if !ok || !loggingState {
		g.logger.Debug("Starting c logger background routine")
		stdoutR, stdoutW, err := os.Pipe()
		if err != nil {
			g.logger.Errorf("unable to create pipe for C logs")
			return
		}
		g.logReader = stdoutR
		g.logWriter = stdoutW

		// Redirect C's stdout to the write end of the pipe
		C.redirectToPipe(C.int(g.logWriter.Fd()))
		scanner := bufio.NewScanner(g.logReader)

		g.loggingWorker = utils.NewBackgroundStoppableWorkers(func(ctx context.Context) { g.captureCOutputToLogs(ctx, scanner) })
		loggingRoutineStarted[g.Name().Name] = true
	}
}

// captureOutput is a background routine to capture C's stdout and log to the module's logger.
// This is necessary because the sx1302 library only uses printf to report errors.
func (g *gateway) captureCOutputToLogs(ctx context.Context, scanner *bufio.Scanner) {
	// Need to disable buffering on stdout so C logs can be displayed in real time.
	C.disableBuffering()

	// loop to read lines from the scanner and log them
	for {
		select {
		case <-ctx.Done():
			return
		default:
			if scanner.Scan() {
				line := scanner.Text()
				switch {
				case strings.Contains(line, "STANDBY_RC mode"):
					// The error setting standby_rc mode indicates a hardware initiaization failure
					// add extra log to instruct user what to do.
					g.logger.Error(line)
					g.logger.Error("gateway hardware is misconfigured: unplug the board and wait a few minutes before trying again")
				case strings.Contains(line, "ERROR"):
					g.logger.Error(line)
				case strings.Contains(line, "WARNING"):
					g.logger.Warn(line)
				default:
					g.logger.Debug(line)
				}
			}
		}
	}
}

func (g *gateway) receivePackets(ctx context.Context) {
	// receive the radio packets
	p := C.createRxPacketArray()
	defer C.free(unsafe.Pointer(p))
	for {
		select {
		case <-ctx.Done():

			return
		default:
		}
		g.mu.Lock()
		numPackets := int(C.receive(p))
<<<<<<< HEAD
		g.mu.Unlock()
=======
>>>>>>> 00916fb0
		t := time.Now()
		switch numPackets {
		case 0:
			// no packet received, wait 10 ms to receive again.
			select {
			case <-ctx.Done():
				return
			case <-time.After(10 * time.Millisecond):
			}
		case -1:
			g.logger.Errorf("error receiving lora packet")
		default:
			// convert from c array to go slice
			packets := unsafe.Slice((*C.struct_lgw_pkt_rx_s)(unsafe.Pointer(p)), int(C.MAX_RX_PKT))
			for i := range numPackets {
				// received a LORA packet
				var payload []byte
				if packets[i].size == 0 {
					continue
				}

				// don't process duplicates
				isDuplicate := false
				for j := i - 1; j >= 0; j-- {
					if isSamePacket(packets[j], packets[i]) {
						g.logger.Debugf("skipped duplicate packet")
						isDuplicate = true
						break
					}
				}
				if isDuplicate {
					continue
				}
				// Convert packet to go byte array
				for j := range int(packets[i].size) {
					payload = append(payload, byte(packets[i].payload[j]))
				}
				if payload != nil {
					g.handlePacket(ctx, payload, t)
				}
			}
		}
	}
}

func (g *gateway) handlePacket(ctx context.Context, payload []byte, packetTime time.Time) {
	// first byte is MHDR - specifies message type
	switch payload[0] {
	case 0x0:
		g.logger.Debugf("received join request")
<<<<<<< HEAD
		err := g.handleJoin(ctx, payload, packetTime)
		if err != nil {
=======
		if err := g.handleJoin(ctx, payload, packetTime); err != nil {
>>>>>>> 00916fb0
			// don't log as error if it was a request from unknown device.
			if errors.Is(errNoDevice, err) {
				return
			}
			g.logger.Errorf("couldn't handle join request: %s", err)
		}
	case 0x40:
		name, readings, err := g.parseDataUplink(ctx, payload, packetTime)
		if err != nil {
			// don't log as error if it was a request from unknown device.
			if errors.Is(errNoDevice, err) {
				return
			}
			g.logger.Errorf("error parsing uplink message: %s", err)
			return
		}
		g.updateReadings(name, readings)
	case 0x80:
		g.logger.Debugf("received confirmed data uplink")
		name, readings, err := g.parseDataUplink(ctx, payload, packetTime)
		if err != nil {
			// don't log as error if it was a request from unknown device.
			if errors.Is(errNoDevice, err) {
				return
			}
			g.logger.Errorf("error parsing uplink message: %s", err)
			return
		}
		g.updateReadings(name, readings)

	default:
		g.logger.Warnf("received unsupported packet type with mhdr %x", payload[0])
	}
}

func (g *gateway) updateReadings(name string, newReadings map[string]interface{}) {
	g.readingsMu.Lock()
	defer g.readingsMu.Unlock()
	readings, ok := g.lastReadings[name].(map[string]interface{})
	if !ok {
		// readings for this device does not exist yet
		g.lastReadings[name] = newReadings
		return
	}

	if readings == nil {
		g.lastReadings[name] = make(map[string]interface{})
	}
	for key, val := range newReadings {
		readings[key] = val
	}

	g.lastReadings[name] = readings
}

// DoCommand validates that the dependency is a gateway, and adds and removes nodes from the device maps.
func (g *gateway) DoCommand(ctx context.Context, cmd map[string]interface{}) (map[string]interface{}, error) {
	g.mu.Lock()
	defer g.mu.Unlock()
	// Validate that the dependency is correct.
	if _, ok := cmd["validate"]; ok {
		return map[string]interface{}{"validate": 1}, nil
	}

	// Add the nodes to the list of devices.
	if newNode, ok := cmd["register_device"]; ok {
		if newN, ok := newNode.(map[string]interface{}); ok {
			node, err := convertToNode(newN)
			if err != nil {
				return nil, err
			}

			oldNode, exists := g.devices[node.NodeName]
			switch exists {
			case false:
				g.devices[node.NodeName] = node
			case true:
				// node with that name already exists, merge them
				mergedNode, err := mergeNodes(node, oldNode)
				if err != nil {
					return nil, err
				}
				g.devices[node.NodeName] = mergedNode
			}
			// Check if the device is in the persistent data file, if it is add the OTAA info.
			deviceInfo, err := g.searchForDeviceInFile(g.devices[node.NodeName].DevEui)
			if err != nil {
				if !errors.Is(err, errNoDevice) {
					return nil, fmt.Errorf("error while searching for device in file: %w", err)
				}
			}
			if deviceInfo != nil {
				// device was found in the file, update the gateway's device map with the device info.
				err = g.updateDeviceInfo(g.devices[node.NodeName], deviceInfo)
				if err != nil {
					return nil, fmt.Errorf("error while updating device info: %w", err)
				}
			}
		}
	}
	// Remove a node from the device map and readings map.
	if name, ok := cmd["remove_device"]; ok {
		if n, ok := name.(string); ok {
			delete(g.devices, n)
			g.readingsMu.Lock()
			delete(g.lastReadings, n)
			g.readingsMu.Unlock()
		}
	}
<<<<<<< HEAD
	if payload, ok := cmd[node.GatewaySendDownlinkKey]; ok {
=======
	if payload, ok := cmd[sendDownlinkKey]; ok {
>>>>>>> 00916fb0
		downlinks, ok := payload.(map[string]interface{})
		if !ok {
			return nil, fmt.Errorf("expected a map[string]interface{} but got %v", reflect.TypeOf(payload))
		}

		for name, payload := range downlinks {
			dev, ok := g.devices[name]
			if !ok {
				return nil, fmt.Errorf("node with name %s not found", name)
			}

			strPayload, ok := payload.(string)
			if !ok {
				return nil, fmt.Errorf("expected a string value but got %v", reflect.TypeOf(strPayload))
			}

			payloadBytes, err := hex.DecodeString(strPayload)
			if err != nil {
				return nil, errors.New("failed to decode string to bytes")
			}

			dev.Downlinks = append(dev.Downlinks, payloadBytes)
		}

<<<<<<< HEAD
		return map[string]interface{}{node.GatewaySendDownlinkKey: "downlink added"}, nil
=======
		return map[string]interface{}{sendDownlinkKey: "downlink added"}, nil
>>>>>>> 00916fb0
	}

	return map[string]interface{}{}, nil
}

// Classifying two packets as the same if they have identifical payloads.
func isSamePacket(p1, p2 C.struct_lgw_pkt_rx_s) bool {
	//nolint
	if C.memcmp(unsafe.Pointer(&p1.payload[0]), unsafe.Pointer(&p2.payload[0]), C.size_t(len(p1.payload))) == 0 {
		return true
	}
	return false
}

// searchForDeviceInfoInFile searhces for device address match in the module's data file and returns the device info.
func (g *gateway) searchForDeviceInFile(devEUI []byte) (*deviceInfo, error) {
	// read all the saved devices from the file
	g.dataMu.Lock()
	defer g.dataMu.Unlock()
	savedDevices, err := readFromFile(g.dataFile)
	if err != nil {
		return nil, fmt.Errorf("failed to read device info from file: %w", err)
	}
	// Check if the dev EUI is in the file.
	for _, d := range savedDevices {
		savedEUI, err := hex.DecodeString(d.DevEUI)
		if err != nil {
			return nil, fmt.Errorf("failed to decode file's dev EUI: %w", err)
		}

		if bytes.Equal(devEUI, savedEUI) {
			// device found in the file
			return &d, nil
		}
	}
	return nil, errNoDevice
}

// updateDeviceInfo adds the device info from the file into the gateway's device map.
func (g *gateway) updateDeviceInfo(device *node.Node, d *deviceInfo) error {
	// Update the fields in the map with the info from the file.
	appsKey, err := hex.DecodeString(d.AppSKey)
	if err != nil {
		return fmt.Errorf("failed to decode file's app session key: %w", err)
	}

	savedAddr, err := hex.DecodeString(d.DevAddr)
	if err != nil {
		return fmt.Errorf("failed to decode file's dev addr: %w", err)
	}

	nwksKey, err := hex.DecodeString(d.NwkSKey)
	if err != nil {
		return fmt.Errorf("failed to decode file's nwk session key: %w", err)
	}

	device.AppSKey = appsKey
	device.Addr = savedAddr
	device.NwkSKey = nwksKey
	device.FCntDown = d.FCntDown

	// Update the device in the map.
	g.devices[device.NodeName] = device
	return nil
}

// mergeNodes merge the fields from the oldNode and the newNode sent from reconfigure.
func mergeNodes(newNode, oldNode *node.Node) (*node.Node, error) {
	mergedNode := &node.Node{}
	mergedNode.DecoderPath = newNode.DecoderPath
	mergedNode.NodeName = newNode.NodeName
	mergedNode.JoinType = newNode.JoinType
	mergedNode.FPort = newNode.FPort

	switch mergedNode.JoinType {
	case "OTAA":
		// if join type is OTAA - keep the appSKey, dev addr from the old node.
		// These fields were determined by the gateway if the join procedure was done.
		mergedNode.Addr = oldNode.Addr
		mergedNode.AppSKey = oldNode.AppSKey
		// The appkey and deveui are obtained by the config in OTAA,
		// if these were changed during reconfigure the join procedure needs to be redone
		mergedNode.AppKey = newNode.AppKey
		mergedNode.DevEui = newNode.DevEui
	case "ABP":
		// if join type is ABP get the new appSKey and addr from the new config.
		// Don't need appkey and DevEui for ABP.
		mergedNode.Addr = newNode.Addr
		mergedNode.AppSKey = newNode.AppSKey
	default:
		return nil, errUnexpectedJoinType
	}

	return mergedNode, nil
}

// convertToNode converts the map from the docommand into the node struct.
func convertToNode(mapNode map[string]interface{}) (*node.Node, error) {
	node := &node.Node{DecoderPath: mapNode["DecoderPath"].(string)}

	var err error
	node.AppKey, err = convertToBytes(mapNode["AppKey"])
	if err != nil {
		return nil, err
	}
	node.AppSKey, err = convertToBytes(mapNode["AppSKey"])
	if err != nil {
		return nil, err
	}
	node.DevEui, err = convertToBytes(mapNode["DevEui"])
	if err != nil {
		return nil, err
	}
	node.Addr, err = convertToBytes(mapNode["Addr"])
	if err != nil {
		return nil, err
	}

	node.FPort = byte(mapNode["FPort"].(float64))
	node.NodeName = mapNode["NodeName"].(string)
	node.JoinType = mapNode["JoinType"].(string)

	return node, nil
}

// convertToBytes converts the interface{} field from the docommand map into a byte array.
func convertToBytes(key interface{}) ([]byte, error) {
	bytes, ok := key.([]interface{})
	if !ok {
		return nil, errInvalidNodeMapType
	}
	res := make([]byte, 0)

	if len(bytes) > 0 {
		for _, b := range bytes {
			val, ok := b.(float64)
			if !ok {
				return nil, errInvalidByteType
			}
			res = append(res, byte(val))
		}
	}

	return res, nil
}

// Close closes the gateway.
func (g *gateway) Close(ctx context.Context) error {
	g.mu.Lock()
	defer g.mu.Unlock()
	err := g.reset(ctx)
	if err != nil {
		return err
	}

	if g.loggingWorker != nil {
		if g.logReader != nil {
			if err := g.logReader.Close(); err != nil {
				g.logger.Errorf("error closing log reader: %s", err)
			}
		}
		if g.logWriter != nil {
			if err := g.logWriter.Close(); err != nil {
				g.logger.Errorf("error closing log writer: %s", err)
			}
		}
		g.loggingWorker.Stop()
		delete(loggingRoutineStarted, g.Name().Name)
	}

	if g.dataFile != nil {
		if err := g.dataFile.Close(); err != nil {
			g.logger.Errorf("error closing data file: %s", err)
		}
	}

	return nil
}

func (g *gateway) reset(ctx context.Context) error {
	// close the routine that receives lora packets - otherwise this will error when the gateway is stopped.
	if g.receivingWorker != nil {
		g.receivingWorker.Stop()
	}
	errCode := C.stopGateway()
	if errCode != 0 {
		g.logger.Error("error stopping gateway")
	}
	if g.rstPin != nil {
		err := resetGateway(ctx, g.rstPin, g.pwrPin)
		if err != nil {
			g.logger.Error("error resetting the gateway")
		}
	}
	g.started = false
	return nil
}

// Readings returns all the node's readings.
func (g *gateway) Readings(ctx context.Context, extra map[string]interface{}) (map[string]interface{}, error) {
	g.readingsMu.Lock()
	defer g.readingsMu.Unlock()

	// no readings available yet
	if len(g.lastReadings) == 0 || g.lastReadings == nil {
		// Tell the collector not to capture the empty data.
		if extra[data.FromDMString] == true {
			return map[string]interface{}{}, data.ErrNoCaptureToStore
		}
		return noReadings, nil
	}

	return g.lastReadings, nil
}<|MERGE_RESOLUTION|>--- conflicted
+++ resolved
@@ -325,10 +325,6 @@
 		}
 		g.mu.Lock()
 		numPackets := int(C.receive(p))
-<<<<<<< HEAD
-		g.mu.Unlock()
-=======
->>>>>>> 00916fb0
 		t := time.Now()
 		switch numPackets {
 		case 0:
@@ -379,12 +375,7 @@
 	switch payload[0] {
 	case 0x0:
 		g.logger.Debugf("received join request")
-<<<<<<< HEAD
-		err := g.handleJoin(ctx, payload, packetTime)
-		if err != nil {
-=======
 		if err := g.handleJoin(ctx, payload, packetTime); err != nil {
->>>>>>> 00916fb0
 			// don't log as error if it was a request from unknown device.
 			if errors.Is(errNoDevice, err) {
 				return
@@ -494,11 +485,7 @@
 			g.readingsMu.Unlock()
 		}
 	}
-<<<<<<< HEAD
 	if payload, ok := cmd[node.GatewaySendDownlinkKey]; ok {
-=======
-	if payload, ok := cmd[sendDownlinkKey]; ok {
->>>>>>> 00916fb0
 		downlinks, ok := payload.(map[string]interface{})
 		if !ok {
 			return nil, fmt.Errorf("expected a map[string]interface{} but got %v", reflect.TypeOf(payload))
@@ -523,11 +510,7 @@
 			dev.Downlinks = append(dev.Downlinks, payloadBytes)
 		}
 
-<<<<<<< HEAD
 		return map[string]interface{}{node.GatewaySendDownlinkKey: "downlink added"}, nil
-=======
-		return map[string]interface{}{sendDownlinkKey: "downlink added"}, nil
->>>>>>> 00916fb0
 	}
 
 	return map[string]interface{}{}, nil
