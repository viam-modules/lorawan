// Package gateway implements the sx1302 gateway module.
package gateway

/*
#cgo CFLAGS: -I${SRCDIR}/../sx1302/libloragw/inc -I${SRCDIR}/../sx1302/libtools/inc
#cgo LDFLAGS: -L${SRCDIR}/../sx1302/libloragw -lloragw -L${SRCDIR}/../sx1302/libtools -lbase64 -lparson -ltinymt32  -lm

#include "../sx1302/libloragw/inc/loragw_hal.h"
#include "gateway.h"
#include <stdlib.h>
#include <string.h>
*/
import "C"

import (
	"bufio"
	"bytes"
	"context"
	"encoding/hex"
	"errors"
	"fmt"
	"os"
	"path/filepath"
	"reflect"
	"strconv"
	"strings"
	"sync"
	"time"
	"unsafe"

	"github.com/viam-modules/gateway/node"
	"go.viam.com/rdk/components/board"
	"go.viam.com/rdk/components/sensor"
	"go.viam.com/rdk/data"
	"go.viam.com/rdk/logging"
	"go.viam.com/rdk/resource"
	"go.viam.com/utils"
)

// Error variables for validation and operations
var (
	// Config validation errors
	errInvalidSpiBus = errors.New("spi bus can be 0 or 1 - default 0")

	// Gateway operation errors
	errUnexpectedJoinType = errors.New("unexpected join type when adding node to gateway")
	errInvalidNodeMapType = errors.New("expected node map val to be type []interface{}, but it wasn't")
	errInvalidByteType    = errors.New("expected node byte array val to be float64, but it wasn't")
	errNoDevice           = errors.New("received packet from unknown device")
	errInvalidMIC         = errors.New("invalid MIC")
	errSendJoinAccept     = errors.New("failed to send join accept packet")
)

// Model represents a lorawan gateway model.
var Model = node.LorawanFamily.WithModel("sx1302-gateway")

<<<<<<< HEAD
// ModelGenericHat represents a lorawan gateway hat model.
var ModelGenericHat = node.LorawanFamily.WithModel("sx1302-hat-generic")

// ModelSX1302WaveshareHat represents a lorawan SX1302 Waveshare Hat gateway model.
var ModelSX1302WaveshareHat = node.LorawanFamily.WithModel("sx1302-waveshare-hat")
=======
const sendDownlinkKey = "senddown"
>>>>>>> 00916fb0

// LoggingRoutineStarted is a global variable to track if the captureCOutputToLogs goroutine has
// started for each gateway. If the gateway build errors and needs to build again, we only want to start
// the logging routine once.
var loggingRoutineStarted = make(map[string]bool)

var noReadings = map[string]interface{}{"": "no readings available yet"}

// Config describes the configuration of the gateway
type Config struct {
	Bus       int    `json:"spi_bus,omitempty"`
	PowerPin  *int   `json:"power_en_pin,omitempty"`
	ResetPin  *int   `json:"reset_pin"`
	BoardName string `json:"board"`
}

// deviceInfo is a struct containing OTAA device information.
// This info is saved across module restarts for each device.
type deviceInfo struct {
	DevEUI   string `json:"dev_eui"`
	DevAddr  string `json:"dev_addr"`
	AppSKey  string `json:"app_skey"`
	NwkSKey  string `json:"nwk_skey"`
	FCntDown uint32 `json:"fcnt_down"`
}

func init() {
	resource.RegisterComponent(
		sensor.API,
		Model,
		resource.Registration[sensor.Sensor, *Config]{
			Constructor: NewGateway,
		})
	resource.RegisterComponent(
		sensor.API,
		ModelGenericHat,
		resource.Registration[sensor.Sensor, *Config]{
			Constructor: NewGateway,
		})
	resource.RegisterComponent(
		sensor.API,
		ModelSX1302WaveshareHat,
		resource.Registration[sensor.Sensor, *ConfigSX1302WaveshareHAT]{
			Constructor: newSX1302WaveshareHAT,
		})
}

// Validate ensures all parts of the config are valid.
func (conf *Config) Validate(path string) ([]string, error) {
	var deps []string
	if conf.ResetPin == nil {
		return nil, resource.NewConfigValidationFieldRequiredError(path, "reset_pin")
	}
	if conf.Bus != 0 && conf.Bus != 1 {
		return nil, resource.NewConfigValidationError(path, errInvalidSpiBus)
	}

	if len(conf.BoardName) == 0 {
		return nil, resource.NewConfigValidationFieldRequiredError(path, "board")
	}
	deps = append(deps, conf.BoardName)

	return deps, nil
}

// Gateway defines a lorawan gateway.
type gateway struct {
	resource.Named
	logger logging.Logger
	mu     sync.Mutex

	// Using two wait groups so we can stop the receivingWorker at reconfigure
	// but keep the loggingWorker running.
	loggingWorker   *utils.StoppableWorkers
	receivingWorker *utils.StoppableWorkers

	lastReadings map[string]interface{} // map of devices to readings
	readingsMu   sync.Mutex

	devices map[string]*node.Node // map of node name to node struct

	started bool
	rstPin  board.GPIOPin
	pwrPin  board.GPIOPin

	logReader *os.File
	logWriter *os.File
	dataFile  *os.File
	dataMu    sync.Mutex
}

// NewGateway creates a new gateway
func NewGateway(
	ctx context.Context,
	deps resource.Dependencies,
	conf resource.Config,
	logger logging.Logger,
) (sensor.Sensor, error) {
	g := &gateway{
		Named:   conf.ResourceName().AsNamed(),
		logger:  logger,
		started: false,
	}

	// Create or open the file used to save device data across restarts.
	moduleDataDir := os.Getenv("VIAM_MODULE_DATA")
	filePath := filepath.Join(moduleDataDir, "devicedata.txt")
	file, err := os.OpenFile(filePath, os.O_RDWR|os.O_CREATE, 0o666)
	if err != nil {
		return nil, err
	}

	g.dataFile = file

	err = g.Reconfigure(ctx, deps, conf)
	if err != nil {
		return nil, err
	}

	return g, nil
}

// look at the resource.Config to determine which model is being used.
// Alternatively, we could add an enum to the gateway struct and let the NewGateway functions specify which model is being used.
func getNativeConfig(conf resource.Config) (*Config, error) {
	// check if we are the generic config
	cfg, err := resource.NativeConfig[*Config](conf)
	if err == nil {
		return cfg, nil
	}
	// check if we are the waveshare hat
	waveshareHatCfg, err := resource.NativeConfig[*ConfigSX1302WaveshareHAT](conf)
	if err != nil {
		return nil, fmt.Errorf("the config %v does not match a supported config type", conf)
	}
	return waveshareHatCfg.getGatewayConfig(), nil
}

// Reconfigure reconfigures the gateway.
func (g *gateway) Reconfigure(ctx context.Context, deps resource.Dependencies, conf resource.Config) error {
	g.mu.Lock()
	defer g.mu.Unlock()

	// If the gateway hardware was already started, stop gateway and the background worker.
	// Make sure to always call stopGateway() before making any changes to the c config or
	// errors will occur.
	// Unexpected behavior will also occur if stopGateway() is called when the gateway hasn't been
	// started, so only call stopGateway if this module already started the gateway.
	if g.started {
		err := g.reset(ctx)
		if err != nil {
			return err
		}
	}

	cfg, err := getNativeConfig(conf)
	if err != nil {
		return err
	}

	board, err := board.FromDependencies(deps, cfg.BoardName)
	if err != nil {
		return err
	}

	// capture C log output
	g.startCLogging(ctx)

	// maintain devices and lastReadings through reconfigure.
	if g.devices == nil {
		g.devices = make(map[string]*node.Node)
	}

	if g.lastReadings == nil {
		g.lastReadings = make(map[string]interface{})
	}

	// adding io before the pin allows you to use the GPIO number.
	rstPin, err := board.GPIOPinByName("io" + strconv.Itoa(*cfg.ResetPin))
	if err != nil {
		return err
	}
	g.rstPin = rstPin

	// not every gateway has a power enable pin so it is optional.
	if cfg.PowerPin != nil {
		pwrPin, err := board.GPIOPinByName("io" + strconv.Itoa(*cfg.PowerPin))
		if err != nil {
			return err
		}
		g.pwrPin = pwrPin
	}

	err = resetGateway(ctx, g.rstPin, g.pwrPin)
	if err != nil {
		return fmt.Errorf("error initializing the gateway: %w", err)
	}

	errCode := C.setUpGateway(C.int(cfg.Bus))
	if errCode != 0 {
		strErr := parseErrorCode(int(errCode))
		return fmt.Errorf("failed to set up the gateway: %s", strErr)
	}

	g.started = true
	g.receivingWorker = utils.NewBackgroundStoppableWorkers(g.receivePackets)
	return nil
}

func parseErrorCode(errCode int) string {
	switch errCode {
	case 1:
		return "error setting the board config"
	case 2:
		return "error setting the radio frequency config for radio 0"
	case 3:
		return "error setting the radio frequency config for radio 1"
	case 4:
		return "error setting the intermediate frequency chain config"
	case 5:
		return "error configuring the lora STD channel"
	case 6:
		return "error configuring the tx gain settings"
	case 7:
		return "error starting the gateway"
	default:
		return "unknown error"
	}
}

// startCLogging starts the goroutine to capture C logs into the logger.
// If loggingRoutineStarted indicates routine has already started, it does nothing.
func (g *gateway) startCLogging(ctx context.Context) {
	loggingState, ok := loggingRoutineStarted[g.Name().Name]
	if !ok || !loggingState {
		g.logger.Debug("Starting c logger background routine")
		stdoutR, stdoutW, err := os.Pipe()
		if err != nil {
			g.logger.Errorf("unable to create pipe for C logs")
			return
		}
		g.logReader = stdoutR
		g.logWriter = stdoutW

		// Redirect C's stdout to the write end of the pipe
		C.redirectToPipe(C.int(g.logWriter.Fd()))
		scanner := bufio.NewScanner(g.logReader)

		g.loggingWorker = utils.NewBackgroundStoppableWorkers(func(ctx context.Context) { g.captureCOutputToLogs(ctx, scanner) })
		loggingRoutineStarted[g.Name().Name] = true
	}
}

// captureOutput is a background routine to capture C's stdout and log to the module's logger.
// This is necessary because the sx1302 library only uses printf to report errors.
func (g *gateway) captureCOutputToLogs(ctx context.Context, scanner *bufio.Scanner) {
	// Need to disable buffering on stdout so C logs can be displayed in real time.
	C.disableBuffering()

	// loop to read lines from the scanner and log them
	for {
		select {
		case <-ctx.Done():
			return
		default:
			if scanner.Scan() {
				line := scanner.Text()
				switch {
				case strings.Contains(line, "STANDBY_RC mode"):
					// The error setting standby_rc mode indicates a hardware initiaization failure
					// add extra log to instruct user what to do.
					g.logger.Error(line)
					g.logger.Error("gateway hardware is misconfigured: unplug the board and wait a few minutes before trying again")
				case strings.Contains(line, "ERROR"):
					g.logger.Error(line)
				case strings.Contains(line, "WARNING"):
					g.logger.Warn(line)
				default:
					g.logger.Debug(line)
				}
			}
		}
	}
}

func (g *gateway) receivePackets(ctx context.Context) {
	// receive the radio packets
	p := C.createRxPacketArray()
	defer C.free(unsafe.Pointer(p))
	for {
		select {
		case <-ctx.Done():

			return
		default:
		}
		numPackets := int(C.receive(p))
		t := time.Now()
		switch numPackets {
		case 0:
			// no packet received, wait 10 ms to receive again.
			select {
			case <-ctx.Done():
				return
			case <-time.After(10 * time.Millisecond):
			}
		case -1:
			g.logger.Errorf("error receiving lora packet")
		default:
			// convert from c array to go slice
			packets := unsafe.Slice((*C.struct_lgw_pkt_rx_s)(unsafe.Pointer(p)), int(C.MAX_RX_PKT))
			for i := range numPackets {
				// received a LORA packet
				var payload []byte
				if packets[i].size == 0 {
					continue
				}

				// don't process duplicates
				isDuplicate := false
				for j := i - 1; j >= 0; j-- {
					if isSamePacket(packets[j], packets[i]) {
						g.logger.Debugf("skipped duplicate packet")
						isDuplicate = true
						break
					}
				}
				if isDuplicate {
					continue
				}
				// Convert packet to go byte array
				for j := range int(packets[i].size) {
					payload = append(payload, byte(packets[i].payload[j]))
				}
				if payload != nil {
					g.handlePacket(ctx, payload, t)
				}
			}
		}
	}
}

func (g *gateway) handlePacket(ctx context.Context, payload []byte, packetTime time.Time) {
	// first byte is MHDR - specifies message type
	switch payload[0] {
	case 0x0:
		g.logger.Debugf("received join request")
		if err := g.handleJoin(ctx, payload, packetTime); err != nil {
			// don't log as error if it was a request from unknown device.
			if errors.Is(errNoDevice, err) {
				return
			}
			g.logger.Errorf("couldn't handle join request: %s", err)
		}
	case 0x40:
		name, readings, err := g.parseDataUplink(ctx, payload, packetTime)
		if err != nil {
			// don't log as error if it was a request from unknown device.
			if errors.Is(errNoDevice, err) {
				return
			}
			g.logger.Errorf("error parsing uplink message: %s", err)
			return
		}
		g.updateReadings(name, readings)
	case 0x80:
		g.logger.Debugf("received confirmed data uplink")
		name, readings, err := g.parseDataUplink(ctx, payload, packetTime)
		if err != nil {
			// don't log as error if it was a request from unknown device.
			if errors.Is(errNoDevice, err) {
				return
			}
			g.logger.Errorf("error parsing uplink message: %s", err)
			return
		}
		g.updateReadings(name, readings)

	default:
		g.logger.Warnf("received unsupported packet type with mhdr %x", payload[0])
	}
}

func (g *gateway) updateReadings(name string, newReadings map[string]interface{}) {
	g.readingsMu.Lock()
	defer g.readingsMu.Unlock()
	readings, ok := g.lastReadings[name].(map[string]interface{})
	if !ok {
		// readings for this device does not exist yet
		g.lastReadings[name] = newReadings
		return
	}

	if readings == nil {
		g.lastReadings[name] = make(map[string]interface{})
	}
	for key, val := range newReadings {
		readings[key] = val
	}

	g.lastReadings[name] = readings
}

// DoCommand validates that the dependency is a gateway, and adds and removes nodes from the device maps.
func (g *gateway) DoCommand(ctx context.Context, cmd map[string]interface{}) (map[string]interface{}, error) {
	g.mu.Lock()
	defer g.mu.Unlock()
	// Validate that the dependency is correct.
	if _, ok := cmd["validate"]; ok {
		return map[string]interface{}{"validate": 1}, nil
	}

	// Add the nodes to the list of devices.
	if newNode, ok := cmd["register_device"]; ok {
		if newN, ok := newNode.(map[string]interface{}); ok {
			node, err := convertToNode(newN)
			if err != nil {
				return nil, err
			}

			oldNode, exists := g.devices[node.NodeName]
			switch exists {
			case false:
				g.devices[node.NodeName] = node
			case true:
				// node with that name already exists, merge them
				mergedNode, err := mergeNodes(node, oldNode)
				if err != nil {
					return nil, err
				}
				g.devices[node.NodeName] = mergedNode
			}
			// Check if the device is in the persistent data file, if it is add the OTAA info.
			deviceInfo, err := g.searchForDeviceInFile(g.devices[node.NodeName].DevEui)
			if err != nil {
				if !errors.Is(err, errNoDevice) {
					return nil, fmt.Errorf("error while searching for device in file: %w", err)
				}
			}
			if deviceInfo != nil {
				// device was found in the file, update the gateway's device map with the device info.
				err = g.updateDeviceInfo(g.devices[node.NodeName], deviceInfo)
				if err != nil {
					return nil, fmt.Errorf("error while updating device info: %w", err)
				}
			}
		}
	}
	// Remove a node from the device map and readings map.
	if name, ok := cmd["remove_device"]; ok {
		if n, ok := name.(string); ok {
			delete(g.devices, n)
			g.readingsMu.Lock()
			delete(g.lastReadings, n)
			g.readingsMu.Unlock()
		}
	}
	if payload, ok := cmd[sendDownlinkKey]; ok {
		downlinks, ok := payload.(map[string]interface{})
		if !ok {
			return nil, fmt.Errorf("expected a map[string]interface{} but got %v", reflect.TypeOf(payload))
		}

		for name, payload := range downlinks {
			dev, ok := g.devices[name]
			if !ok {
				return nil, fmt.Errorf("node with name %s not found", name)
			}

			strPayload, ok := payload.(string)
			if !ok {
				return nil, fmt.Errorf("expected a string value but got %v", reflect.TypeOf(strPayload))
			}

			payloadBytes, err := hex.DecodeString(strPayload)
			if err != nil {
				return nil, errors.New("failed to decode string to bytes")
			}

			dev.Downlinks = append(dev.Downlinks, payloadBytes)
		}

		return map[string]interface{}{sendDownlinkKey: "downlink added"}, nil
	}

	return map[string]interface{}{}, nil
}

// Classifying two packets as the same if they have identifical payloads.
func isSamePacket(p1, p2 C.struct_lgw_pkt_rx_s) bool {
	//nolint
	if C.memcmp(unsafe.Pointer(&p1.payload[0]), unsafe.Pointer(&p2.payload[0]), C.size_t(len(p1.payload))) == 0 {
		return true
	}
	return false
}

// searchForDeviceInfoInFile searhces for device address match in the module's data file and returns the device info.
func (g *gateway) searchForDeviceInFile(devEUI []byte) (*deviceInfo, error) {
	// read all the saved devices from the file
	g.dataMu.Lock()
	defer g.dataMu.Unlock()
	savedDevices, err := readFromFile(g.dataFile)
	if err != nil {
		return nil, fmt.Errorf("failed to read device info from file: %w", err)
	}
	// Check if the dev EUI is in the file.
	for _, d := range savedDevices {
		savedEUI, err := hex.DecodeString(d.DevEUI)
		if err != nil {
			return nil, fmt.Errorf("failed to decode file's dev EUI: %w", err)
		}

		if bytes.Equal(devEUI, savedEUI) {
			// device found in the file
			return &d, nil
		}
	}
	return nil, errNoDevice
}

// updateDeviceInfo adds the device info from the file into the gateway's device map.
func (g *gateway) updateDeviceInfo(device *node.Node, d *deviceInfo) error {
	// Update the fields in the map with the info from the file.
	appsKey, err := hex.DecodeString(d.AppSKey)
	if err != nil {
		return fmt.Errorf("failed to decode file's app session key: %w", err)
	}

	savedAddr, err := hex.DecodeString(d.DevAddr)
	if err != nil {
		return fmt.Errorf("failed to decode file's dev addr: %w", err)
	}

	nwksKey, err := hex.DecodeString(d.NwkSKey)
	if err != nil {
		return fmt.Errorf("failed to decode file's nwk session key: %w", err)
	}

	device.AppSKey = appsKey
	device.Addr = savedAddr
	device.NwkSKey = nwksKey
	device.FCntDown = d.FCntDown

	// Update the device in the map.
	g.devices[device.NodeName] = device
	return nil
}

// mergeNodes merge the fields from the oldNode and the newNode sent from reconfigure.
func mergeNodes(newNode, oldNode *node.Node) (*node.Node, error) {
	mergedNode := &node.Node{}
	mergedNode.DecoderPath = newNode.DecoderPath
	mergedNode.NodeName = newNode.NodeName
	mergedNode.JoinType = newNode.JoinType
	mergedNode.FPort = newNode.FPort

	switch mergedNode.JoinType {
	case "OTAA":
		// if join type is OTAA - keep the appSKey, dev addr from the old node.
		// These fields were determined by the gateway if the join procedure was done.
		mergedNode.Addr = oldNode.Addr
		mergedNode.AppSKey = oldNode.AppSKey
		// The appkey and deveui are obtained by the config in OTAA,
		// if these were changed during reconfigure the join procedure needs to be redone
		mergedNode.AppKey = newNode.AppKey
		mergedNode.DevEui = newNode.DevEui
	case "ABP":
		// if join type is ABP get the new appSKey and addr from the new config.
		// Don't need appkey and DevEui for ABP.
		mergedNode.Addr = newNode.Addr
		mergedNode.AppSKey = newNode.AppSKey
	default:
		return nil, errUnexpectedJoinType
	}

	return mergedNode, nil
}

// convertToNode converts the map from the docommand into the node struct.
func convertToNode(mapNode map[string]interface{}) (*node.Node, error) {
	node := &node.Node{DecoderPath: mapNode["DecoderPath"].(string)}

	var err error
	node.AppKey, err = convertToBytes(mapNode["AppKey"])
	if err != nil {
		return nil, err
	}
	node.AppSKey, err = convertToBytes(mapNode["AppSKey"])
	if err != nil {
		return nil, err
	}
	node.DevEui, err = convertToBytes(mapNode["DevEui"])
	if err != nil {
		return nil, err
	}
	node.Addr, err = convertToBytes(mapNode["Addr"])
	if err != nil {
		return nil, err
	}

	node.FPort = byte(mapNode["FPort"].(float64))
	node.NodeName = mapNode["NodeName"].(string)
	node.JoinType = mapNode["JoinType"].(string)

	return node, nil
}

// convertToBytes converts the interface{} field from the docommand map into a byte array.
func convertToBytes(key interface{}) ([]byte, error) {
	bytes, ok := key.([]interface{})
	if !ok {
		return nil, errInvalidNodeMapType
	}
	res := make([]byte, 0)

	if len(bytes) > 0 {
		for _, b := range bytes {
			val, ok := b.(float64)
			if !ok {
				return nil, errInvalidByteType
			}
			res = append(res, byte(val))
		}
	}

	return res, nil
}

// Close closes the gateway.
func (g *gateway) Close(ctx context.Context) error {
	g.mu.Lock()
	defer g.mu.Unlock()
	err := g.reset(ctx)
	if err != nil {
		return err
	}

	if g.loggingWorker != nil {
		if g.logReader != nil {
			if err := g.logReader.Close(); err != nil {
				g.logger.Errorf("error closing log reader: %s", err)
			}
		}
		if g.logWriter != nil {
			if err := g.logWriter.Close(); err != nil {
				g.logger.Errorf("error closing log writer: %s", err)
			}
		}
		g.loggingWorker.Stop()
		delete(loggingRoutineStarted, g.Name().Name)
	}

	if g.dataFile != nil {
		if err := g.dataFile.Close(); err != nil {
			g.logger.Errorf("error closing data file: %s", err)
		}
	}

	return nil
}

func (g *gateway) reset(ctx context.Context) error {
	// close the routine that receives lora packets - otherwise this will error when the gateway is stopped.
	if g.receivingWorker != nil {
		g.receivingWorker.Stop()
	}
	errCode := C.stopGateway()
	if errCode != 0 {
		g.logger.Error("error stopping gateway")
	}
	if g.rstPin != nil {
		err := resetGateway(ctx, g.rstPin, g.pwrPin)
		if err != nil {
			g.logger.Error("error resetting the gateway")
		}
	}
	g.started = false
	return nil
}

// Readings returns all the node's readings.
func (g *gateway) Readings(ctx context.Context, extra map[string]interface{}) (map[string]interface{}, error) {
	g.readingsMu.Lock()
	defer g.readingsMu.Unlock()

	// no readings available yet
	if len(g.lastReadings) == 0 || g.lastReadings == nil {
		// Tell the collector not to capture the empty data.
		if extra[data.FromDMString] == true {
			return map[string]interface{}{}, data.ErrNoCaptureToStore
		}
		return noReadings, nil
	}

	return g.lastReadings, nil
}<|MERGE_RESOLUTION|>--- conflicted
+++ resolved
@@ -54,15 +54,13 @@
 // Model represents a lorawan gateway model.
 var Model = node.LorawanFamily.WithModel("sx1302-gateway")
 
-<<<<<<< HEAD
 // ModelGenericHat represents a lorawan gateway hat model.
 var ModelGenericHat = node.LorawanFamily.WithModel("sx1302-hat-generic")
 
 // ModelSX1302WaveshareHat represents a lorawan SX1302 Waveshare Hat gateway model.
 var ModelSX1302WaveshareHat = node.LorawanFamily.WithModel("sx1302-waveshare-hat")
-=======
+
 const sendDownlinkKey = "senddown"
->>>>>>> 00916fb0
 
 // LoggingRoutineStarted is a global variable to track if the captureCOutputToLogs goroutine has
 // started for each gateway. If the gateway build errors and needs to build again, we only want to start
