--- conflicted
+++ resolved
@@ -41,52 +41,24 @@
 	// frame count - should increase by 1 with each packet sent
 	frameCnt := binary.LittleEndian.Uint16(phyPayload[6:8])
 
-	// fopts not supported in this module yet.
-	if foptsLength != 0 {
-		fopts := phyPayload[8 : 8+foptsLength]
-		for _, b := range fopts {
-			switch b {
-			case 0x0D:
-				g.logger.Warnf("GOT DEVICE TIME REQ")
-				device.SendDeviceTimeAns.Store(true)
-			default:
-				//unsupported mac command
-				g.logger.Debugf("got unsupported mac command %x", b)
-			}
-
-		}
-	}
-
+	fopts := phyPayload[8 : 8+foptsLength]
+
+	g.logger.Infof("FOPTS: %x", fopts)
+	g.logger.Info("FOPTS LENGTH %d", foptsLength)
 	// we will send one device downlink from the do command per uplink.
-	var payload []byte
-	sendDownlink := false
+	var downlinkPayload []byte
 	if len(device.Downlinks) > 0 {
-<<<<<<< HEAD
-		sendDownlink = true
-		g.logger.Debugf("sending downlink message")
-		payload, err = g.createDownlink(device, device.Downlinks[0])
-=======
-		g.logger.Debugf("sending downlink message to %s", device.NodeName)
-		payload, err := g.createDownlink(device, device.Downlinks[0])
->>>>>>> 6647193e
-		if err != nil {
-			return "", map[string]interface{}{}, fmt.Errorf("failed to create downlink: %w", err)
-		}
+		downlinkPayload = device.Downlinks[0]
+
+		// remove the downlink we are about to send to the queue
+		device.Downlinks = device.Downlinks[1:]
+	}
+
+	if downlinkPayload != nil || foptsLength > 0 {
+		payload, err := g.createDownlink(device, downlinkPayload, fopts)
 
 		g.logger.Infof("sent the downlink packet to %s", device.NodeName)
-
-		// remove the downlink we just sent from the queue
-		device.Downlinks = device.Downlinks[1:]
-	} else if device.SendDeviceTimeAns.Load() {
-		sendDownlink = true
-		payload, err = g.createDownlink(device, nil)
-		if err != nil {
-			return "", map[string]interface{}{}, fmt.Errorf("failed to create downlink: %w", err)
-		}
-	}
-	if sendDownlink {
-		err = g.sendDownlink(ctx, payload, false, packetTime)
-		if err != nil {
+		if err = g.sendDownlink(ctx, payload, false, packetTime); err != nil {
 			return "", map[string]interface{}{}, fmt.Errorf("failed to send downlink: %w", err)
 		}
 	}
