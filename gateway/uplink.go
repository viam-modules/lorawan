--- conflicted
+++ resolved
@@ -54,10 +54,24 @@
 	foptsLength := fctrl & 0x0F
 	fopts := phyPayload[8 : 8+foptsLength]
 
+	// Check if there are mac commands supported by this module in FOPTS
+	requests := make([]byte, 0)
+	for _, b := range fopts {
+		switch b {
+		case deviceTimeCID:
+			requests = append(requests, b)
+		case linkCheckCID:
+			requests = append(requests, b)
+		default:
+			// unsupported mac command
+			g.logger.Debugf("got unsupported mac command %x from %s", b, device.NodeName)
+
+		}
+	}
+
 	// frame count - should increase by 1 with each packet sent
 	frameCnt := binary.LittleEndian.Uint16(phyPayload[6:8])
 
-<<<<<<< HEAD
 	// Validate the MIC
 	mic, err := crypto.ComputeLegacyUplinkMIC(types.AES128Key(device.NwkSKey), types.DevAddr(devAddrBE), uint32(frameCnt), phyPayload[:len(phyPayload)-4])
 	if err != nil {
@@ -68,10 +82,6 @@
 		return "", map[string]interface{}{}, errInvalidMIC
 	}
 
-	fopts := phyPayload[8 : 8+foptsLength]
-
-=======
->>>>>>> 12d59772
 	// we will send one device downlink from the do command per uplink.
 	var downlinkPayload []byte
 	if len(device.Downlinks) > 0 {
@@ -80,18 +90,11 @@
 		device.Downlinks = device.Downlinks[1:]
 	}
 
-<<<<<<< HEAD
-	if downlinkPayload != nil || foptsLength > 0 {
-		payload, err := g.createDownlink(device, downlinkPayload, fopts, snr, sf)
-
-		g.logger.Infof("sent the downlink packet to %s", device.NodeName)
-=======
-	if downlinkPayload != nil || foptsLength > 0 || sendAck {
-		payload, err := g.createDownlink(device, downlinkPayload, sendAck, fopts)
+	if downlinkPayload != nil || len(requests) > 0 || sendAck {
+		payload, err := g.createDownlink(device, downlinkPayload, sendAck, requests, snr, sf)
 		if err != nil {
 			return "", map[string]interface{}{}, fmt.Errorf("failed to create downlink: %w", err)
 		}
->>>>>>> 12d59772
 		if err = g.sendDownlink(ctx, payload, false, packetTime); err != nil {
 			return "", map[string]interface{}{}, fmt.Errorf("failed to send downlink: %w", err)
 		}
