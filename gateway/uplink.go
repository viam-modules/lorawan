--- conflicted
+++ resolved
@@ -64,23 +64,21 @@
 		return "", map[string]interface{}{}, fmt.Errorf("error decoding payload: %w", err)
 	}
 
-<<<<<<< HEAD
 	// payload was empty or unparsable
 	if len(readings) == 0 {
 		return "", map[string]interface{}{}, fmt.Errorf("data received by node %s was not parsable", device.NodeName)
 	}
 
+	// Ensure all types in map are protobuf compatiable.
+	readings = convertTo32Bit(readings)
+
 	// add time to the readings map
-	// Note that this wont precisely reflect when the uplink was sent, but since lorawan uplinks are sent infrequently
+	// Note that this won't precisely reflect when the uplink was sent, but since lorawan uplinks are sent infrequently
 	// (once per minute max),it will be accurate enough.
 	unix := int(time.Now().Unix())
 	t := time.Unix(int64(unix), 0)
 	timestamp := t.Format(time.RFC3339)
 	readings["time"] = timestamp
-=======
-	// Ensure all types in map are protobuf compatiable.
-	readings = convertTo32Bit(readings)
->>>>>>> e4482ad3
 
 	return device.NodeName, readings, nil
 }
