package gateway

import (
	"bytes"
	"context"
	"encoding/binary"
	"fmt"
	"math"
	"os"
	"reflect"
	"time"

	"github.com/robertkrimen/otto"
	"github.com/viam-modules/gateway/node"
	"go.thethings.network/lorawan-stack/v3/pkg/crypto"
	"go.thethings.network/lorawan-stack/v3/pkg/types"
)

type uplinkType string

// Define constant strings for uplink types.
const (
	Unconfirmed uplinkType = "unconfirmed"
	Confirmed   uplinkType = "confirmed"
)

// Structure of phyPayload:
// | MHDR | DEV ADDR|  FCTL |   FCnt  | FPort   |  FOpts     |  FRM Payload | MIC |
// | 1 B  |   4 B    | 1 B   |  2 B   |   1 B   | variable    |  variable   | 4B  |
// Returns the node name, readings and error.
func (g *gateway) parseDataUplink(ctx context.Context, phyPayload []byte, packetTime time.Time, snr float64, sf int) (
	string, map[string]interface{}, error) {
	devAddr := phyPayload[1:5]

	// need to reserve the bytes since payload is in LE.
	devAddrBE := reverseByteArray(devAddr)

	device, err := matchDeviceAddr(devAddrBE, g.devices)
	if err != nil {
		g.logger.Debugf("received packet from unknown device, ignoring")
		return "", map[string]interface{}{}, errNoDevice
	}

	uplinkType := Unconfirmed
	if phyPayload[0] == confirmedUplinkMHdr {
		uplinkType = Confirmed
	}
	g.logger.Debugf("received %s uplink from %s", uplinkType, device.NodeName)

	// confirmed data up, send ACK bit in downlink
	sendAck := phyPayload[0] == confirmedUplinkMHdr

	// Frame control byte contains various settings
	// the last 4 bits is the fopts length
	fctrl := phyPayload[5]
	foptsLength := fctrl & 0x0F
	fopts := phyPayload[8 : 8+foptsLength]

	// get the supported requests from fopts.
	requests := g.getFOptsToSend(fopts, device)

	// frame count - should increase by 1 with each packet sent
	frameCnt := binary.LittleEndian.Uint16(phyPayload[6:8])

	// Validate the MIC
	mic, err := crypto.ComputeLegacyUplinkMIC(
		types.AES128Key(device.NwkSKey), types.DevAddr(devAddrBE), uint32(frameCnt), phyPayload[:len(phyPayload)-4])
	if err != nil {
		return "", map[string]interface{}{}, err
	}

	if !bytes.Equal(phyPayload[len(phyPayload)-4:], mic[:]) {
		return "", map[string]interface{}{}, errInvalidMIC
	}

	// we will send one device downlink from the do command per uplink.
	var downlinkPayload []byte
	if len(device.Downlinks) > 0 {
		downlinkPayload = device.Downlinks[0]
		// remove the downlink we are about to send to the queue
		device.Downlinks = device.Downlinks[1:]
	}

<<<<<<< HEAD
	if downlinkPayload != nil || foptsLength > 0 || sendAck {
		// devices that were configured on older versions of the module will not have these fields and cannot send downlinks.
		// skip sending downlinks for those devices.
		if len(device.NwkSKey) == 0 || device.FCntDown == math.MaxUint32 {
			g.logger.Warnf("Sensor %v must be reset to support new features. "+
				"Please physically restart the sensor to enable downlinks", device.NodeName)
		} else {
			payload, err := g.createDownlink(device, downlinkPayload, sendAck, fopts)
			if err != nil {
				return "", map[string]interface{}{}, fmt.Errorf("failed to create downlink: %w", err)
			}
			if err = g.sendDownlink(ctx, payload, false, packetTime); err != nil {
				return "", map[string]interface{}{}, fmt.Errorf("failed to send downlink: %w", err)
			}
			g.logger.Debugf("sent a downlink to %s", device.NodeName)
=======
	if downlinkPayload != nil || len(requests) > 0 || sendAck {
		payload, err := g.createDownlink(device, downlinkPayload, requests, sendAck, snr, sf)
		if err != nil {
			return "", map[string]interface{}{}, fmt.Errorf("failed to create downlink: %w", err)
>>>>>>> 3adf216e
		}
	}

	// frame port specifies application port - 0 is for MAC commands 1-255 for device messages.
	fPort := phyPayload[8+foptsLength]

	// Ensure there is a frame payload in the packet.
	if int(8+foptsLength+1) >= (len(phyPayload) - 4) {
		return "", map[string]interface{}{}, fmt.Errorf("device %s sent packet with no data", device.NodeName)
	}

	// framepayload is the device readings.
	framePayload := phyPayload[8+foptsLength+1 : len(phyPayload)-4]

	dAddr := types.MustDevAddr(devAddrBE)

	// decrypt the frame payload
	decryptedPayload, err := crypto.DecryptUplink(types.AES128Key(device.AppSKey), *dAddr, (uint32)(frameCnt), framePayload)
	if err != nil {
		return "", map[string]interface{}{}, fmt.Errorf("error while decrypting uplink message: %w", err)
	}

	// decode using the codec.
	readings, err := decodePayload(ctx, fPort, device.DecoderPath, decryptedPayload)
	if err != nil {
		return "", map[string]interface{}{}, fmt.Errorf("error decoding payload of device %s: %w", device.NodeName, err)
	}

	// payload was empty or unparsable
	if len(readings) == 0 {
		return "", map[string]interface{}{}, fmt.Errorf("data received by node %s was not parsable", device.NodeName)
	}

	// Ensure all types in map are protobuf compatible.
	readings = convertTo32Bit(readings)

	// add time to the readings map
	// Note that this won't precisely reflect when the uplink was sent, but since lorawan uplinks are sent infrequently
	// (once per minute max),it will be accurate enough.
	unix := int(time.Now().Unix())
	t := time.Unix(int64(unix), 0)
	timestamp := t.Format(time.RFC3339)
	readings["time"] = timestamp

	return device.NodeName, readings, nil
}

// 8 and 16 bit integers are not supported in protobuf.
// If the decoder returns those types, convert to 32 bit integer.
func convertTo32Bit(readings map[string]interface{}) map[string]interface{} {
	// Iterate over the map and convert uint8 values to uint32
	for key, value := range readings {
		if reflect.TypeOf(value).Kind() == reflect.Uint8 {
			readings[key] = uint32(value.(uint8))
		}
		if reflect.TypeOf(value).Kind() == reflect.Uint16 {
			readings[key] = uint32(value.(uint16))
		}
		if reflect.TypeOf(value).Kind() == reflect.Int16 {
			readings[key] = int32(value.(int16))
		}
		if reflect.TypeOf(value).Kind() == reflect.Int8 {
			readings[key] = int32(value.(int8))
		}
	}
	return readings
}

func matchDeviceAddr(devAddr []byte, devices map[string]*node.Node) (*node.Node, error) {
	for _, dev := range devices {
		if bytes.Equal(devAddr, dev.Addr) {
			return dev, nil
		}
	}
	return nil, fmt.Errorf("no match for DeviceAddress %v", devAddr)
}

func decodePayload(ctx context.Context, fPort uint8, path string, data []byte) (map[string]interface{}, error) {
	//nolint: gosec
	decoder, err := os.ReadFile(path)
	if err != nil {
		return map[string]interface{}{}, fmt.Errorf("error reading decoder: %w", err)
	}

	// Convert the byte slice to a string
	fileContent := string(decoder)

	readingsMap, err := convertBinaryToMap(ctx, fPort, fileContent, data)
	if err != nil {
		return map[string]interface{}{}, fmt.Errorf("error executing decoder: %w", err)
	}

	return readingsMap, nil
}

func convertBinaryToMap(ctx context.Context, fPort uint8, decodeScript string, b []byte) (map[string]interface{}, error) {
	decodeScript += "\n\nDecode(fPort, bytes);\n"

	vars := make(map[string]interface{})

	vars["fPort"] = fPort
	vars["bytes"] = b

	v, err := executeDecoder(ctx, decodeScript, vars)
	if err != nil {
		return nil, err
	}

	switch v.(type) {
	case map[string]interface{}:
	default:
		return map[string]interface{}{}, fmt.Errorf("decoder returned unexpected data type: %v", reflect.TypeOf(v))
	}

	readings := v.(map[string]interface{})

	return readings, nil
}

// struct to hold both value and error to send through channel.
type result struct {
	val otto.Value
	err error
}

func executeDecoder(ctx context.Context, script string, vars map[string]interface{}) (out interface{}, err error) {
	defer func() {
		if caught := recover(); caught != nil {
			err = fmt.Errorf("%s", caught)
		}
	}()

	vm := otto.New()
	vm.Interrupt = make(chan func(), 1)
	vm.SetStackDepthLimit(32)

	for k, v := range vars {
		if err := vm.Set(k, v); err != nil {
			return nil, err
		}
	}

	resultChan := make(chan result)
	timeoutCtx, cancel := context.WithTimeout(ctx, 10*time.Millisecond)
	defer cancel()

	go func() {
		var res result
		res.val, res.err = vm.Run(script)
		resultChan <- res
	}()

	select {
	// after 10 ms, interrupt the decoder.
	case <-timeoutCtx.Done():
		vm.Interrupt <- func() {
		}
		return nil, ctx.Err()
	case res := <-resultChan:
		// the decoder completed
		if res.err != nil {
			return nil, res.err
		}
		return res.val.Export()
	}
}

// returns a list of the fopt mac commands the module supports sending a downlink for.
func (g *gateway) getFOptsToSend(fopts []byte, device *node.Node) []byte {
	requests := make([]byte, 0)
	for _, b := range fopts {
		switch b {
		case deviceTimeCID:
			requests = append(requests, b)
		case linkCheckCID:
			requests = append(requests, b)
		default:
			// unsupported mac command
			g.logger.Debugf("got unsupported mac command %x from %s", b, device.NodeName)
		}
	}
	return requests
}<|MERGE_RESOLUTION|>--- conflicted
+++ resolved
@@ -81,15 +81,12 @@
 		device.Downlinks = device.Downlinks[1:]
 	}
 
-<<<<<<< HEAD
-	if downlinkPayload != nil || foptsLength > 0 || sendAck {
-		// devices that were configured on older versions of the module will not have these fields and cannot send downlinks.
-		// skip sending downlinks for those devices.
+	if downlinkPayload != nil || len(requests) > 0 || sendAck {
 		if len(device.NwkSKey) == 0 || device.FCntDown == math.MaxUint32 {
 			g.logger.Warnf("Sensor %v must be reset to support new features. "+
 				"Please physically restart the sensor to enable downlinks", device.NodeName)
 		} else {
-			payload, err := g.createDownlink(device, downlinkPayload, sendAck, fopts)
+			payload, err := g.createDownlink(device, downlinkPayload, requests, sendAck, snr, sf)
 			if err != nil {
 				return "", map[string]interface{}{}, fmt.Errorf("failed to create downlink: %w", err)
 			}
@@ -97,12 +94,6 @@
 				return "", map[string]interface{}{}, fmt.Errorf("failed to send downlink: %w", err)
 			}
 			g.logger.Debugf("sent a downlink to %s", device.NodeName)
-=======
-	if downlinkPayload != nil || len(requests) > 0 || sendAck {
-		payload, err := g.createDownlink(device, downlinkPayload, requests, sendAck, snr, sf)
-		if err != nil {
-			return "", map[string]interface{}{}, fmt.Errorf("failed to create downlink: %w", err)
->>>>>>> 3adf216e
 		}
 	}
 
