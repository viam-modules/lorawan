--- conflicted
+++ resolved
@@ -29,18 +29,9 @@
 
 // Config describes the configuration of the gateway
 type Config struct {
-	Devices []DeviceConfig `json:"devices"`
-}
-
-type DeviceConfig struct {
-	Name        string `json:"name"`
-	JoinType    string `json:"join_type,omitempty"`
-	DevEUI      string `json:"dev_eui,omitempty"`
-	AppSKey     string `json:"app_s_key,omitempty"`
-	NwkSKey     string `json:"network_s_key,omitempty"`
-	DevAddr     string `json:"dev_addr,omitempty"`
-	DecoderPath string `json:"decoder_path"`
-	AppKey      string `json:"app_key,omitempty"`
+	Bus      int `json:"spi_bus,omitempty"`
+	PowerPin int `json:"power_en_pin,omitempty"`
+	ResetPin int `json:"reset_pin"`
 }
 
 func init() {
@@ -54,28 +45,14 @@
 
 // Validate ensures all parts of the config are valid.
 func (conf *Config) Validate(path string) ([]string, error) {
-<<<<<<< HEAD
-=======
-	for _, d := range conf.Devices {
-		if d.DecoderPath == "" {
-			return nil, resource.NewConfigValidationError(path,
-				errors.New("decoder path is required"))
-		}
-		switch d.JoinType {
-		case "ABP":
-			return d.validateABPAttributes(path)
-		case "OTAA", "":
-			return d.validateOTAAAttributes(path)
-		default:
-			return nil, resource.NewConfigValidationError(path,
-				errors.New("join type is OTAA or ABP - Default is OTAA"))
-		}
-
-	}
-	return nil, nil
-}
->>>>>>> 0ebad906
-
+	if conf.ResetPin == 0 {
+		return nil, resource.NewConfigValidationError(path,
+			errors.New("reset pin is required"))
+	}
+	if conf.Bus != 0 && conf.Bus != 1 {
+		return nil, resource.NewConfigValidationError(path,
+			errors.New("spi bus can be 0 or 1 - default 0"))
+	}
 	return nil, nil
 }
 
@@ -90,7 +67,7 @@
 	lastReadings map[string]interface{} // map of devices to readings
 	readingsMu   sync.Mutex
 
-	devices map[string]*node.Node // map of name to devices
+	devices map[string]*node.Node // map of device address to node struct
 
 }
 
@@ -100,7 +77,7 @@
 	conf resource.Config,
 	logger logging.Logger,
 ) (sensor.Sensor, error) {
-	_, err := resource.NativeConfig[*Config](conf)
+	cfg, err := resource.NativeConfig[*Config](conf)
 	if err != nil {
 		return nil, err
 	}
@@ -111,11 +88,10 @@
 		lastReadings: map[string]interface{}{},
 	}
 
-	// // Start and reset the radio
-	gpio.InitGPIO()
-	gpio.ResetGPIO()
-
-	errCode := C.setUpGateway(C.int(0))
+	// reset and start the gateway.
+	gpio.InitGateway(cfg.ResetPin, cfg.PowerPin)
+
+	errCode := C.setUpGateway(C.int(cfg.Bus))
 	if errCode != 0 {
 		return nil, errors.New("failed to start the gateway")
 	}
@@ -213,43 +189,48 @@
 }
 
 func (g *Gateway) DoCommand(ctx context.Context, cmd map[string]interface{}) (map[string]interface{}, error) {
+
+	// Validate that the dependency is correct.
 	if _, ok := cmd["validate"]; ok {
 		return map[string]interface{}{"validate": 1}, nil
 	}
 
-	// if newNode, ok := cmd["validate"]; ok {
-	// 	return map[string]interface{}{"validate": 1}, nil
-	// }
-
-	// fmt.Println("IN DO COMMAND")
-	// // Register the nodes
-	// newNode, ok := cmd["register_device"]
-	// fmt.Println(newNode)
-	// if !ok {
-	// 	return map[string]interface{}{}, errors.New("couldnt get node")
-	// }
-
-	// newN, ok := newNode.(map[string]interface{})
-
-	// fmt.Println(newN)
-	// fmt.Println(ok)
-	// fmt.Println("Type:", reflect.TypeOf(newNode))
-
-	// fmt.Println(newN["Addr"])
-
-	// // map[Addr:[226 115 101 102] AlwaysRebuild:map[] AppKey:[] AppSKey:[85 114 64 76 105 110 107 76 111 82 97 50 48 49 56 35] DecoderPath:/home/olivia/decoder.js DevEui:[] Named:map[]]
-
-	// node := &node.Node{DecoderPath: newN["DecoderPath"].(string)}
-
-	// node.AppSKey = []byte(newN["AppSKey"].(string))
-	// node.AppKey = []byte(newN["AppKey"].(string))
-
-	// // node.DevEui = newN["DevEui"].([]byte)
-	// // node.Addr = newN["Addr"].([]byte)
-
-	// g.devices["dragino"] = node
+	// Add the nodes to the list of devices.
+	if newNode, ok := cmd["register_device"]; ok {
+		if newN, ok := newNode.(map[string]interface{}); ok {
+			node := convertToNode(newN)
+			g.devices[node.NodeName] = node
+		}
+	}
 
 	return nil, nil
+
+}
+
+func convertToNode(mapNode map[string]interface{}) *node.Node {
+	node := &node.Node{DecoderPath: mapNode["DecoderPath"].(string)}
+
+	node.AppKey = convertToBytes(mapNode["AppKey"])
+	node.AppSKey = convertToBytes(mapNode["AppSKey"])
+	node.DevEui = convertToBytes(mapNode["DevEui"])
+	node.Addr = convertToBytes(mapNode["Addr"])
+	node.NodeName = mapNode["NodeName"].(string)
+
+	return node
+}
+
+func convertToBytes(key interface{}) []byte {
+	bytes := key.([]interface{})
+	res := make([]byte, 0)
+
+	if len(bytes) > 0 {
+		for _, b := range bytes {
+			val, _ := b.(float64)
+			res = append(res, byte(val))
+		}
+	}
+
+	return res
 
 }
 func (g *Gateway) Close(ctx context.Context) error {
