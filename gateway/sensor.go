--- conflicted
+++ resolved
@@ -131,12 +131,6 @@
 		return err
 	}
 
-<<<<<<< HEAD
-	return g.reconfigure(ctx, cfg)
-}
-
-func (g *Gateway) reconfigure(ctx context.Context, cfg *Config) error {
-=======
 	// Determine if the pi is on bookworm or bullseye
 	osRelease, err := os.ReadFile("/etc/os-release")
 	if err != nil {
@@ -146,7 +140,6 @@
 
 	g.bookworm = &isBookworm
 	g.rstPin = strconv.Itoa(*cfg.ResetPin)
->>>>>>> c6b55d56
 
 	// If the gateway hardware was already started, stop gateway and the background worker.
 	// Make sure to always call stopGateway() before making any changes to the c config or
@@ -170,16 +163,9 @@
 		g.lastReadings = make(map[string]interface{})
 	}
 
-<<<<<<< HEAD
-	// init the gateway
-	err := gpio.InitGateway(cfg.ResetPin, cfg.PowerPin)
-	if err != nil {
-		return err
-=======
 	err = gpio.InitGateway(cfg.ResetPin, cfg.PowerPin, isBookworm)
 	if err != nil {
 		return fmt.Errorf("error initializing the gateway: %w", err)
->>>>>>> c6b55d56
 	}
 
 	errCode := C.setUpGateway(C.int(cfg.Bus))
