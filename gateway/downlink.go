--- conflicted
+++ resolved
@@ -125,7 +125,7 @@
 // Downlink payload structure
 // | MHDR | DEV ADDR | FCTRL | FCNTDOWN |  FOPTS (optional)  |  FPORT | encrypted frame payload  |  MIC |
 // | 1 B  |   4 B    |  1 B  |    2 B   |       variable     |   1 B  |      variable            | 4 B  |
-func (g *gateway) createDownlink(device *node.Node, framePayload []byte) ([]byte, error) {
+func (g *gateway) createDownlink(device *node.Node, framePayload []byte, uplinkFopts []byte) ([]byte, error) {
 	payload := make([]byte, 0)
 
 	// Mhdr unconfirmed data down
@@ -135,61 +135,37 @@
 
 	payload = append(payload, devAddrLE...)
 
-<<<<<<< HEAD
 	fopts := make([]byte, 0)
-	if device.SendDeviceTimeAns.Load() {
-		g.logger.Debugf("sending device time answer to %s", device.NodeName)
-		deviceTimeAns := g.createDeviceTimeAns()
-		fopts = append(fopts, deviceTimeAns...)
-		device.SendDeviceTimeAns.Store(false)
-	}
-
-	fOptslen := len(fopts)
-	g.logger.Warnf("fopts length: %d", fOptslen)
-
-	fopts4 := fOptslen & 0x0F
-
-	g.logger.Warnf("fopts length 4 bits: %d", fopts4)
-
-	// FCtrl: ADR (0), RFU (0), ACK (0), FPending (0), FOptsLen (0000)
-	fctrl := 0x20 | byte(fopts4)
-	g.logger.Warnf("ctrl: %x", fctrl)
+
+	if len(uplinkFopts) != 0 {
+		for _, b := range uplinkFopts {
+			switch b {
+			case 0x0D:
+				g.logger.Debugf("got device time request from %s", device.NodeName)
+				deviceTimeAns := g.createDeviceTimeAns()
+				fopts = append(fopts, deviceTimeAns...)
+			default:
+				//unsupported mac command
+				g.logger.Debugf("got unsupported mac command %x from %s", b, device.NodeName)
+			}
+		}
+	}
+
+	// get 4 bit length
+	fOptsLength := len(fopts) & 0x0F
+
+	// FCtrl: ADR (1 bit), RFU (1), ACK (1), FPending (1), FOptsLen (4)
+	fctrl := 0x20 | byte(fOptsLength)
 	payload = append(payload, fctrl)
-=======
-	// FCtrl: ADR (0), RFU (0), ACK (0), FPending (0), FOptsLen (0000)
-	payload = append(payload, 0x00)
->>>>>>> 6647193e
 
 	fCntBytes := make([]byte, 2)
 	binary.LittleEndian.PutUint16(fCntBytes, uint16(device.FCntDown)+1)
 	payload = append(payload, fCntBytes...)
 
-	//TODO (om) commented for future testing
-	// fopts are used for the MAC commands
-	// fopts := []byte{
-	// 	0b00111001, // data rate and tx power
-	// 	0xFF,
-	// 	0x00,
-	// 	0x01,
-	// }
-
-	// fopts := []byte{0x3A, 0xFF, 0x00, 0x01}
-
 	payload = append(payload, fopts...)
 
 	if framePayload != nil {
 		payload = append(payload, device.FPort)
-
-<<<<<<< HEAD
-		// 30 seconds
-		// framePayload := []byte{0x01, 0x00, 0x00, 0x1E} //  dragino
-		// framePayload := []byte{0xff, 0x10, 0xff} //tilt reset
-=======
-	// TODO (om) commented for future testing
-	// 30 seconds
-	// framePayload := []byte{0x01, 0x00, 0x00, 0x1E} //  dragino
-	// framePayload := []byte{0xff, 0x10, 0xff} //tilt reset
->>>>>>> 6647193e
 
 		encrypted, err := crypto.EncryptDownlink(
 			types.AES128Key(device.AppSKey), *types.MustDevAddr(device.Addr), device.FCntDown+1, framePayload)
