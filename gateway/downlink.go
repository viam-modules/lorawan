package gateway

/*
#cgo CFLAGS: -I./sx1302/libloragw/inc -I./sx1302/libtools/inc
#cgo LDFLAGS: -L./sx1302/libloragw -lloragw -L./sx1302/libtools -lbase64 -lparson -ltinymt32  -lm

#include "../sx1302/libloragw/inc/loragw_hal.h"
#include "gateway.h"
#include <stdlib.h>

*/
import "C"

import (
	"bytes"
	"context"
	"encoding/binary"
	"errors"
	"fmt"
	"time"

	"github.com/viam-modules/gateway/node"
	"go.thethings.network/lorawan-stack/v3/pkg/crypto"
	"go.thethings.network/lorawan-stack/v3/pkg/types"
	"go.viam.com/utils"
)

const (
<<<<<<< HEAD
	joinDelay      = 6         // rx2 delay in seconds for sending join accept message.
	downlinkDelay  = 2         // rx2 delay in seconds for downlink messages.
	rx2FrequencyUS = 923300000 // Frequency to send downlinks on rx2 window, default
	rx2FrequencyEU = 869525000 // rx2 default freq for EU region
	rx2SF          = 12        // spreading factor for rx2 window, used for both US and EU
	rx2BandwidthUS = 0x06      // 500k bandwidth for US downlinks
	rx2BandwidthEU = 0x04      // 125k bandwidth for EU downlinks
	deviceTimeCID  = 0x0D      // command identifier for device time request
=======
	joinDelay     = 6         // rx2 delay in seconds for sending join accept message.
	downlinkDelay = 2         // rx2 delay in seconds for downlink messages.
	rx2Frequency  = 923300000 // Frequency to send downlinks on rx2 window, lorawan rx2 default
	rx2SF         = 12        // spreading factor for rx2 window, default for lorawan
	rx2Bandwidth  = 0x06      // 500k bandwidth, default bandwidth for downlinks
	// command identifier of supported mac commands.
	deviceTimeCID = 0x0D
	linkCheckCID  = 0x02
>>>>>>> c5f9552e
)

func (g *gateway) sendDownlink(ctx context.Context, payload []byte, isJoinAccept bool, packetTime time.Time) error {
	txPkt := C.struct_lgw_pkt_tx_s{
		freq_hz:     C.uint32_t(g.regionInfo.rx2Freq),
		freq_offset: C.int8_t(0),
		// tx_mode 0 is immediate, 1 for timestampted with count_us delay
		// doing immediate mode with sleep to exit on context cancelation.
		tx_mode:    C.uint8_t(0),
		rf_chain:   C.uint8_t(0),
		rf_power:   C.int8_t(26),    // tx power in dbm
		modulation: C.uint8_t(0x10), // LORA modulation
		bandwidth:  C.uint8_t(g.regionInfo.rx2Bandwidth),
		datarate:   C.uint32_t(rx2SF),
		coderate:   C.uint8_t(0x01), // code rate 4/5
		invert_pol: C.bool(true),    // Downlinks are always reverse polarity.
		size:       C.uint16_t(len(payload)),
		preamble:   C.uint16_t(8),
		no_crc:     C.bool(true), // CRCs in uplinks only
		no_header:  C.bool(false),
	}

	var cPayload [256]C.uchar
	for i, b := range payload {
		cPayload[i] = C.uchar(b)
	}
	txPkt.payload = cPayload

	// 47709/32*time.Microsecond is the internal delay of sending a packet
	waitDuration := (downlinkDelay * time.Second) - (time.Since(packetTime)) - 47709/32*time.Microsecond
	if isJoinAccept {
		waitDuration = (joinDelay * time.Second) - (time.Since(packetTime)) - 47709/32*time.Microsecond
	}

	if !accurateSleep(ctx, waitDuration) {
		return fmt.Errorf("error sending downlink: %w", ctx.Err())
	}

	errCode := int(C.send(&txPkt))
	if errCode != 0 {
		return errors.New("failed to send downlink packet")
	}
	// wait for packet to finish sending.
	var status C.uint8_t
	for {
		C.lgw_status(txPkt.rf_chain, 1, &status)
		if err := ctx.Err(); err != nil {
			return fmt.Errorf("error sending downlink: %w", ctx.Err())
		}
		// status of 2 indicates send was successful
		if int(status) == 2 {
			break
		}
		time.Sleep(2 * time.Millisecond)
	}

	return nil
}

// According to lorawan docs, downlinks have a +/- 20 us error window, so regular sleep would not be accurate enough.
func accurateSleep(ctx context.Context, duration time.Duration) bool {
	// If we use utils.SelectContextOrWait(), we will wake up sometime after when we're supposed
	// to, which can be hundreds of microseconds later (because the process scheduler in the OS only
	// schedules things every millisecond or two). For use cases like a web server responding to a
	// query, that's fine. but when outputting a PWM signal, hundreds of microseconds can be a big
	// deal. To avoid this, we sleep for less time than we're supposed to, and then busy-wait until
	// the right time. Inspiration for this approach was taken from
	// https://blog.bearcats.nl/accurate-sleep-function/
	// On a raspberry pi 4, naively calling utils.SelectContextOrWait tended to have an error of
	// about 140-300 microseconds, while this version had an error of 0.3-0.6 microseconds.
	startTime := time.Now()
	maxBusyWaitTime := 1500 * time.Microsecond
	if duration > maxBusyWaitTime {
		shorterDuration := duration - maxBusyWaitTime
		if !utils.SelectContextOrWait(ctx, shorterDuration) {
			return false
		}
	}

	for time.Since(startTime) < duration {
		if err := ctx.Err(); err != nil {
			return false
		}
		// Otherwise, busy-wait some more
	}
	return true
}

// Downlink payload structure
// | MHDR | DEV ADDR | FCTRL | FCNTDOWN |  FOPTS (optional)  |  FPORT | encrypted frame payload  |  MIC |
// | 1 B  |   4 B    |  1 B  |    2 B   |       variable     |   1 B  |      variable            | 4 B  |
func (g *gateway) createDownlink(device *node.Node, framePayload, uplinkFopts []byte, sendAck bool, snr float64, sf int) (
	[]byte, error,
) {
	payload := make([]byte, 0)

	// Mhdr unconfirmed data down
	payload = append(payload, unconfirmedDownLinkMHdr)

	devAddrLE := reverseByteArray(device.Addr)

	payload = append(payload, devAddrLE...)

	fopts := make([]byte, 0)

	// Handle any mac commands sent in the uplink fopts.
	if len(uplinkFopts) != 0 {
		for _, b := range uplinkFopts {
			switch b {
			case deviceTimeCID:
				g.logger.Debugf("got device time request from %s", device.NodeName)
				deviceTimeAns, err := createDeviceTimeAns()
				if err != nil {
					g.logger.Errorf("failed to create device time answer: %w", err)
				}
				fopts = append(fopts, deviceTimeAns...)
			case linkCheckCID:
				g.logger.Debugf("got link check request from %s", device.NodeName)
				linkCheckAns := createLinkCheckAns(snr, sf)
				fopts = append(fopts, linkCheckAns...)
			default:
				// unknown mac command - this shouldn't happen since we remove these in parseDataUplink.
			}
		}
	}

	//  FCtrl: ADR (1), RFU (0), ACK(0/1), FPending (0), FOptsLen (0000)
	fctrl := byte(0x80)
	if sendAck {
		fctrl = 0xA0
	}

	// append 4 bit foptsLength to first 4 bits of fctrl.
	fOptsLength := len(fopts) & 0x0F
	fctrl |= byte(fOptsLength)
	payload = append(payload, fctrl)

	fCntBytes := make([]byte, 2)
	binary.LittleEndian.PutUint16(fCntBytes, uint16(device.FCntDown)+1)
	payload = append(payload, fCntBytes...)

	payload = append(payload, fopts...)

	// If there is a framePayload to send, add it to the downlink.
	if framePayload != nil {
		if device.FPort == 0 {
			return nil, errors.New("invalid downlink fport, ensure fport attribute is correctly set in the node config")
		}
		payload = append(payload, device.FPort)
		encrypted, err := crypto.EncryptDownlink(
			types.AES128Key(device.AppSKey), *types.MustDevAddr(device.Addr), device.FCntDown+1, framePayload)
		if err != nil {
			return nil, err
		}
		payload = append(payload, encrypted...)
	}

	mic, err := crypto.ComputeLegacyDownlinkMIC(
		types.AES128Key(device.NwkSKey), *types.MustDevAddr(device.Addr), device.FCntDown+1, payload)
	if err != nil {
		return nil, err
	}

	payload = append(payload, mic[:]...)

	// increment fCntDown
	device.FCntDown++

	// create new deviceInfo to update the fcntDown in the file.
	deviceInfo := deviceInfo{
		DevEUI:   fmt.Sprintf("%X", device.DevEui),
		DevAddr:  fmt.Sprintf("%X", device.Addr),
		AppSKey:  fmt.Sprintf("%X", device.AppSKey),
		NwkSKey:  fmt.Sprintf("%X", device.NwkSKey),
		FCntDown: &device.FCntDown,
	}

	if err = g.searchAndRemove(g.dataFile, device.DevEui); err != nil {
		return nil, fmt.Errorf("failed to remove device info from file: %w", err)
	}
	if err = g.addDeviceInfoToFile(g.dataFile, deviceInfo); err != nil {
		return nil, fmt.Errorf("failed to add device info to file: %w", err)
	}

	return payload, nil
}

// Helper function to calculate the downlink freq to be used for RX1.
// Not currently being used
func findDownLinkFreq(uplinkFreq int) int {
	// channel number between 0-64
	upLinkFreqNum := (uplinkFreq - 902300000) / 200000
	downLinkChan := upLinkFreqNum % 8
	downLinkFreq := downLinkChan*600000 + 923300000
	return downLinkFreq
}

func createDeviceTimeAns() ([]byte, error) {
	// Create buffer for the complete PHYPayload
	payload := make([]byte, 0)

	// add command identifier
	payload = append(payload, deviceTimeCID)

	// Create frame payload
	// Time is represented as seconds since GPS epoch
	gpsEpoch := time.Date(1980, 1, 6, 0, 0, 0, 0, time.UTC)
	now := time.Now()
	secondsSinceGPSEpoch := uint32(now.Sub(gpsEpoch).Seconds())

	buf := new(bytes.Buffer)
	if err := binary.Write(buf, binary.LittleEndian, secondsSinceGPSEpoch); err != nil {
		return nil, err
	}

	payload = append(payload, buf.Bytes()...)

	// using zero for fractional seconds to match chirpstack's behavior.
	payload = append(payload, 0)

	return payload, nil
}

func createLinkCheckAns(snr float64, sf int) []byte {
	payload := make([]byte, 0)
	payload = append(payload, linkCheckCID)

	// calculate margin value
	minSNR := sfToSNRMin[sf]

	// margin represents the margin above which the last uplink from the demodulation floor.
	margin := snr - minSNR
	gwCnt := 1

	payload = append(payload, byte(margin))
	payload = append(payload, byte(gwCnt))

	return payload
}<|MERGE_RESOLUTION|>--- conflicted
+++ resolved
@@ -26,25 +26,16 @@
 )
 
 const (
-<<<<<<< HEAD
 	joinDelay      = 6         // rx2 delay in seconds for sending join accept message.
 	downlinkDelay  = 2         // rx2 delay in seconds for downlink messages.
-	rx2FrequencyUS = 923300000 // Frequency to send downlinks on rx2 window, default
+	rx2FrequencyUS = 923300000 // rx2 default freq for US
 	rx2FrequencyEU = 869525000 // rx2 default freq for EU region
 	rx2SF          = 12        // spreading factor for rx2 window, used for both US and EU
 	rx2BandwidthUS = 0x06      // 500k bandwidth for US downlinks
 	rx2BandwidthEU = 0x04      // 125k bandwidth for EU downlinks
-	deviceTimeCID  = 0x0D      // command identifier for device time request
-=======
-	joinDelay     = 6         // rx2 delay in seconds for sending join accept message.
-	downlinkDelay = 2         // rx2 delay in seconds for downlink messages.
-	rx2Frequency  = 923300000 // Frequency to send downlinks on rx2 window, lorawan rx2 default
-	rx2SF         = 12        // spreading factor for rx2 window, default for lorawan
-	rx2Bandwidth  = 0x06      // 500k bandwidth, default bandwidth for downlinks
-	// command identifier of supported mac commands.
+	// command identifiers of supported mac commands.
 	deviceTimeCID = 0x0D
 	linkCheckCID  = 0x02
->>>>>>> c5f9552e
 )
 
 func (g *gateway) sendDownlink(ctx context.Context, payload []byte, isJoinAccept bool, packetTime time.Time) error {
