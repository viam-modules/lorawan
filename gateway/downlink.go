package gateway

import (
	"bytes"
	"context"
	"encoding/binary"
	"errors"
	"fmt"
	"time"

	"github.com/viam-modules/gateway/lorahw"
	"github.com/viam-modules/gateway/node"
	"go.thethings.network/lorawan-stack/v3/pkg/crypto"
	"go.thethings.network/lorawan-stack/v3/pkg/types"
	"go.viam.com/utils"
)

const (
	joinDelay      = 6         // rx2 delay in seconds for sending join accept message.
	downlinkDelay  = 2         // rx2 delay in seconds for downlink messages.
	rx2FrequencyUS = 923300000 // rx2 default freq for US
	rx2FrequencyEU = 869525000 // rx2 default freq for EU region
	rx2SF          = 12        // spreading factor for rx2 window, used for both US and EU
	rx2BandwidthUS = 0x06      // 500k bandwidth for US downlinks
	rx2BandwidthEU = 0x04      // 125k bandwidth for EU downlinks
	// command identifiers of supported mac commands.
	deviceTimeCID = 0x0D
	linkCheckCID  = 0x02
)

func (g *gateway) sendDownlink(ctx context.Context, payload []byte, isJoinAccept bool, packetTime time.Time) error {
	if len(payload) > 256 {
		return fmt.Errorf("error sending downlink, payload size is %d bytes, max size is 256 bytes", len(payload))
	}

	txPkt := &lorahw.TxPacket{
		Freq:      g.regionInfo.Rx2Freq,
		DataRate:  rx2SF,
		Bandwidth: g.regionInfo.Rx2Bandwidth,
		Size:      uint(len(payload)),
		Payload:   payload,
	}

	// 47709/32*time.Microsecond is the internal delay of sending a packet
	waitDuration := (downlinkDelay * time.Second) - (time.Since(packetTime)) - 47709/32*time.Microsecond
	if isJoinAccept {
		waitDuration = (joinDelay * time.Second) - (time.Since(packetTime)) - 47709/32*time.Microsecond
	}

	if !accurateSleep(ctx, waitDuration) {
		return fmt.Errorf("error sending downlink: %w", ctx.Err())
	}

	err := lorahw.SendPacket(ctx, txPkt)
	if err != nil {
		return err
	}

	return nil
}

// According to lorawan docs, downlinks have a +/- 20 us error window, so regular sleep would not be accurate enough.
func accurateSleep(ctx context.Context, duration time.Duration) bool {
	// If we use utils.SelectContextOrWait(), we will wake up sometime after when we're supposed
	// to, which can be hundreds of microseconds later (because the process scheduler in the OS only
	// schedules things every millisecond or two). For use cases like a web server responding to a
	// query, that's fine. but when outputting a PWM signal, hundreds of microseconds can be a big
	// deal. To avoid this, we sleep for less time than we're supposed to, and then busy-wait until
	// the right time. Inspiration for this approach was taken from
	// https://blog.bearcats.nl/accurate-sleep-function/
	// On a raspberry pi 4, naively calling utils.SelectContextOrWait tended to have an error of
	// about 140-300 microseconds, while this version had an error of 0.3-0.6 microseconds.
	startTime := time.Now()
	maxBusyWaitTime := 1500 * time.Microsecond
	if duration > maxBusyWaitTime {
		shorterDuration := duration - maxBusyWaitTime
		if !utils.SelectContextOrWait(ctx, shorterDuration) {
			return false
		}
	}

	for time.Since(startTime) < duration {
		if err := ctx.Err(); err != nil {
			return false
		}
		// Otherwise, busy-wait some more
	}
	return true
}

// Downlink payload structure
// | MHDR | DEV ADDR | FCTRL | FCNTDOWN |  FOPTS (optional)  |  FPORT | encrypted frame payload  |  MIC |
// | 1 B  |   4 B    |  1 B  |    2 B   |       variable     |   1 B  |      variable            | 4 B  |.
func (g *gateway) createDownlink(device *node.Node, framePayload, uplinkFopts []byte, sendAck bool, snr float64, sf int) (
	[]byte, error,
) {
	payload := make([]byte, 0)

	// Mhdr unconfirmed data down
	payload = append(payload, unconfirmedDownLinkMHdr)

	devAddrLE := reverseByteArray(device.Addr)

	payload = append(payload, devAddrLE...)

	fopts := make([]byte, 0)

	// Handle any mac commands sent in the uplink fopts.
	if len(uplinkFopts) != 0 {
		for _, b := range uplinkFopts {
			switch b {
			case deviceTimeCID:
				g.logger.Debugf("got device time request from %s", device.NodeName)
				deviceTimeAns, err := createDeviceTimeAns()
				if err != nil {
					g.logger.Errorf("failed to create device time answer: %w", err)
				}
				fopts = append(fopts, deviceTimeAns...)
			case linkCheckCID:
				g.logger.Debugf("got link check request from %s", device.NodeName)
				linkCheckAns := createLinkCheckAns(snr, sf)
				fopts = append(fopts, linkCheckAns...)
			default:
				// unknown mac command - this shouldn't happen since we remove these in parseDataUplink.
			}
		}
	}

	//  FCtrl: ADR (1), RFU (0), ACK(0/1), FPending (0), FOptsLen (0000)
	fctrl := byte(0x80)
	if sendAck {
		fctrl = 0xA0
	}

	// append 4 bit foptsLength to first 4 bits of fctrl.
	fOptsLength := len(fopts) & 0x0F
	fctrl |= byte(fOptsLength)
	payload = append(payload, fctrl)

	fCntBytes := make([]byte, 2)
	binary.LittleEndian.PutUint16(fCntBytes, device.FCntDown+1)
	payload = append(payload, fCntBytes...)

	payload = append(payload, fopts...)

	// If there is a framePayload to send, add it to the downlink.
	if framePayload != nil {
		if device.FPort == 0 {
			return nil, errors.New("invalid downlink fport, ensure fport attribute is correctly set in the node config")
		}
		payload = append(payload, device.FPort)
		encrypted, err := crypto.EncryptDownlink(
<<<<<<< HEAD
			types.AES128Key(device.AppSKey), *types.MustDevAddr(device.Addr), uint32(device.FCntDown+1), framePayload)
=======
			types.AES128Key(device.AppSKey), *types.MustDevAddr(device.Addr), uint32(device.FCntDown)+1, framePayload)
>>>>>>> 31c0ec90
		if err != nil {
			return nil, err
		}
		payload = append(payload, encrypted...)
	}

	mic, err := crypto.ComputeLegacyDownlinkMIC(
<<<<<<< HEAD
		types.AES128Key(device.NwkSKey), *types.MustDevAddr(device.Addr), uint32(device.FCntDown+1), payload)
=======
		types.AES128Key(device.NwkSKey), *types.MustDevAddr(device.Addr), uint32(device.FCntDown)+1, payload)
>>>>>>> 31c0ec90
	if err != nil {
		return nil, err
	}

	payload = append(payload, mic[:]...)

	// increment fCntDown
	device.FCntDown++

	// create new deviceInfo to update the fcntDown in the file.
	deviceInfo := deviceInfo{
		DevEUI:   fmt.Sprintf("%X", device.DevEui),
		DevAddr:  fmt.Sprintf("%X", device.Addr),
		AppSKey:  fmt.Sprintf("%X", device.AppSKey),
		NwkSKey:  fmt.Sprintf("%X", device.NwkSKey),
		FCntDown: &device.FCntDown,
	}

	if err = g.insertOrUpdateDeviceInDB(context.Background(), deviceInfo); err != nil {
		return nil, fmt.Errorf("failed to add device info to db: %w", err)
	}

	return payload, nil
}

// Helper function to calculate the downlink freq to be used for RX1.
// Not currently being used.
//
//nolint:unused
func findDownLinkFreq(uplinkFreq int) int {
	// channel number between 0-64
	upLinkFreqNum := (uplinkFreq - 902300000) / 200000
	downLinkChan := upLinkFreqNum % 8
	downLinkFreq := downLinkChan*600000 + 923300000
	return downLinkFreq
}

func createDeviceTimeAns() ([]byte, error) {
	// Create buffer for the complete PHYPayload
	payload := make([]byte, 0)

	// add command identifier
	payload = append(payload, deviceTimeCID)

	// Create frame payload
	// Time is represented as seconds since GPS epoch
	gpsEpoch := time.Date(1980, 1, 6, 0, 0, 0, 0, time.UTC)
	now := time.Now()
	secondsSinceGPSEpoch := uint32(now.Sub(gpsEpoch).Seconds())

	buf := new(bytes.Buffer)
	if err := binary.Write(buf, binary.LittleEndian, secondsSinceGPSEpoch); err != nil {
		return nil, err
	}

	payload = append(payload, buf.Bytes()...)

	// using zero for fractional seconds to match chirpstack's behavior.
	payload = append(payload, 0)

	return payload, nil
}

func createLinkCheckAns(snr float64, sf int) []byte {
	payload := make([]byte, 0)
	payload = append(payload, linkCheckCID)

	// calculate margin value
	minSNR := sfToSNRMin[sf]

	// margin represents the margin above which the last uplink from the demodulation floor.
	margin := snr - minSNR
	gwCnt := 1

	payload = append(payload, byte(margin))
	payload = append(payload, byte(gwCnt))

	return payload
}<|MERGE_RESOLUTION|>--- conflicted
+++ resolved
@@ -150,11 +150,7 @@
 		}
 		payload = append(payload, device.FPort)
 		encrypted, err := crypto.EncryptDownlink(
-<<<<<<< HEAD
-			types.AES128Key(device.AppSKey), *types.MustDevAddr(device.Addr), uint32(device.FCntDown+1), framePayload)
-=======
 			types.AES128Key(device.AppSKey), *types.MustDevAddr(device.Addr), uint32(device.FCntDown)+1, framePayload)
->>>>>>> 31c0ec90
 		if err != nil {
 			return nil, err
 		}
@@ -162,11 +158,7 @@
 	}
 
 	mic, err := crypto.ComputeLegacyDownlinkMIC(
-<<<<<<< HEAD
-		types.AES128Key(device.NwkSKey), *types.MustDevAddr(device.Addr), uint32(device.FCntDown+1), payload)
-=======
 		types.AES128Key(device.NwkSKey), *types.MustDevAddr(device.Addr), uint32(device.FCntDown)+1, payload)
->>>>>>> 31c0ec90
 	if err != nil {
 		return nil, err
 	}
