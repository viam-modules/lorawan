package gateway

/*
#cgo CFLAGS: -I./sx1302/libloragw/inc -I./sx1302/libtools/inc
#cgo LDFLAGS: -L./sx1302/libloragw -lloragw -L./sx1302/libtools -lbase64 -lparson -ltinymt32  -lm

#include "../sx1302/libloragw/inc/loragw_hal.h"
#include "gateway.h"
#include <stdlib.h>

*/
import "C"

import (
	"bytes"
	"context"
	"encoding/binary"
	"errors"
	"fmt"
	"time"

	"github.com/viam-modules/gateway/node"
	"go.thethings.network/lorawan-stack/v3/pkg/crypto"
	"go.thethings.network/lorawan-stack/v3/pkg/types"
	"go.viam.com/utils"
)

const (
	joinDelay     = 6         // rx2 delay in seconds for sending join accept message.
	downlinkDelay = 2         // rx2 delay in seconds for downlink messages.
	rx2Frequency  = 923300000 // Frequency to send downlinks on rx2 window, lorawan rx2 default
	rx2SF         = 12        // spreading factor for rx2 window, default for lorawan
	rx2Bandwidth  = 0x06      // 500k bandwidth, default bandwidth for downlinks
	deviceTimeCID = 0x0D      // command identifier for device time request
)


func (g *gateway) sendDownlink(ctx context.Context, payload []byte, isJoinAccept bool, packetTime time.Time) error {
	txPkt := C.struct_lgw_pkt_tx_s{
		freq_hz:     C.uint32_t(rx2Frequency),
		freq_offset: C.int8_t(0),
		// tx_mode 0 is immediate, 1 for timestampted with count_us delay
		// doing immediate mode with sleep to exit on context cancelation.
		tx_mode:    C.uint8_t(0),
		rf_chain:   C.uint8_t(0),
		rf_power:   C.int8_t(26),            // tx power in dbm
		modulation: C.uint8_t(0x10),         // LORA modulation
		bandwidth:  C.uint8_t(rx2Bandwidth), // 500k
		datarate:   C.uint32_t(rx2SF),
		coderate:   C.uint8_t(0x01), // code rate 4/5
		invert_pol: C.bool(true),    // Downlinks are always reverse polarity.
		size:       C.uint16_t(len(payload)),
		preamble:   C.uint16_t(8),
		no_crc:     C.bool(true), // CRCs in uplinks only
		no_header:  C.bool(false),
	}

	var cPayload [256]C.uchar
	for i, b := range payload {
		cPayload[i] = C.uchar(b)
	}
	txPkt.payload = cPayload

	// 47709/32*time.Microsecond is the internal delay of sending a packet
	waitDuration := (downlinkDelay * time.Second) - (time.Since(packetTime)) - 47709/32*time.Microsecond
	if isJoinAccept {
		waitDuration = (joinDelay * time.Second) - (time.Since(packetTime)) - 47709/32*time.Microsecond
	}

	if !accurateSleep(ctx, waitDuration) {
		return fmt.Errorf("error sending downlink: %w", ctx.Err())
	}

	errCode := int(C.send(&txPkt))
	if errCode != 0 {
		return errors.New("failed to send downlink packet")
	}
	// wait for packet to finish sending.
	var status C.uint8_t
	for {
		C.lgw_status(txPkt.rf_chain, 1, &status)
		if err := ctx.Err(); err != nil {
			return fmt.Errorf("error sending downlink: %w", ctx.Err())
		}
		// status of 2 indicates send was successful
		if int(status) == 2 {
			break
		}
		time.Sleep(2 * time.Millisecond)
	}

	return nil
}

// According to lorawan docs, downlinks have a +/- 20 us error window, so regular sleep would not be accurate enough.
func accurateSleep(ctx context.Context, duration time.Duration) bool {
	// If we use utils.SelectContextOrWait(), we will wake up sometime after when we're supposed
	// to, which can be hundreds of microseconds later (because the process scheduler in the OS only
	// schedules things every millisecond or two). For use cases like a web server responding to a
	// query, that's fine. but when outputting a PWM signal, hundreds of microseconds can be a big
	// deal. To avoid this, we sleep for less time than we're supposed to, and then busy-wait until
	// the right time. Inspiration for this approach was taken from
	// https://blog.bearcats.nl/accurate-sleep-function/
	// On a raspberry pi 4, naively calling utils.SelectContextOrWait tended to have an error of
	// about 140-300 microseconds, while this version had an error of 0.3-0.6 microseconds.
	startTime := time.Now()
	maxBusyWaitTime := 1500 * time.Microsecond
	if duration > maxBusyWaitTime {
		shorterDuration := duration - maxBusyWaitTime
		if !utils.SelectContextOrWait(ctx, shorterDuration) {
			return false
		}
	}

	for time.Since(startTime) < duration {
		if err := ctx.Err(); err != nil {
			return false
		}
		// Otherwise, busy-wait some more
	}
	return true
}

// Downlink payload structure
// | MHDR | DEV ADDR | FCTRL | FCNTDOWN |  FOPTS (optional)  |  FPORT | encrypted frame payload  |  MIC |
// | 1 B  |   4 B    |  1 B  |    2 B   |       variable     |   1 B  |      variable            | 4 B  |
<<<<<<< HEAD
func (g *gateway) createDownlink(device *node.Node, framePayload []byte, uplinkFopts []byte, snr float64, sf int) ([]byte, error) {
=======
func (g *gateway) createDownlink(device *node.Node, framePayload []byte, sendAck bool, uplinkFopts []byte) ([]byte, error) {
>>>>>>> 12d59772
	payload := make([]byte, 0)

	// Mhdr unconfirmed data down
	payload = append(payload, unconfirmedDownLinkMHdr)

	devAddrLE := reverseByteArray(device.Addr)

	payload = append(payload, devAddrLE...)

	fopts := make([]byte, 0)

	// Handle any mac commands sent in the uplink fopts.
	if len(uplinkFopts) != 0 {
		for _, b := range uplinkFopts {
			switch b {
			case deviceTimeCID:
				g.logger.Debugf("got device time request from %s", device.NodeName)
<<<<<<< HEAD
				deviceTimeAns := createDeviceTimeAns()
=======
				deviceTimeAns, err := createDeviceTimeAns()
				if err != nil {
					g.logger.Errorf("failed to create device time answer: %w", err)
				}
>>>>>>> 12d59772
				fopts = append(fopts, deviceTimeAns...)
			case 0x02:
				g.logger.Debugf("got link check request from %s", device.NodeName)
				linkCheckAns := createLinkCheckAns(snr, sf)
				fopts = append(fopts, linkCheckAns...)
			default:
				// unsupported mac command
				g.logger.Debugf("got unsupported mac command %x from %s", b, device.NodeName)

			}
		}
	}

	//  FCtrl: ADR (0), RFU (0), ACK(0/1), FPending (0), FOptsLen (0000)
	// get 4 bit length
	fctrl := byte(0x00)
	if sendAck {
		fctrl = 0x20
	}

<<<<<<< HEAD
	// FCtrl: ADR (1 bit), RFU (1), ACK (1), FPending (1), FOptsLen (4)
	fctrl := 0xA | byte(fOptsLength)
=======
	// append 4 bit foptsLength to first 4 bits of fctrl.
	fOptsLength := len(fopts) & 0x0F
	fctrl |= byte(fOptsLength)
>>>>>>> 12d59772
	payload = append(payload, fctrl)

	fCntBytes := make([]byte, 2)
	binary.LittleEndian.PutUint16(fCntBytes, uint16(device.FCntDown)+1)
	payload = append(payload, fCntBytes...)

	payload = append(payload, fopts...)

	// If there is a framePayload to send, add it to the downlink.
	if framePayload != nil {
		if device.FPort == 0 {
			return nil, errors.New("invalid downlink fport, ensure fport attribute is correctly set in the node config")
		}
		payload = append(payload, device.FPort)
		encrypted, err := crypto.EncryptDownlink(
			types.AES128Key(device.AppSKey), *types.MustDevAddr(device.Addr), device.FCntDown+1, framePayload)
		if err != nil {
			return nil, err
		}
		payload = append(payload, encrypted...)
	}

	mic, err := crypto.ComputeLegacyDownlinkMIC(
		types.AES128Key(device.NwkSKey), *types.MustDevAddr(device.Addr), device.FCntDown+1, payload)
	if err != nil {
		return nil, err
	}

	payload = append(payload, mic[:]...)

	// increment fCntDown
	device.FCntDown++

	// create new deviceInfo to update the fcntDown in the file.
	deviceInfo := deviceInfo{
		DevEUI:   fmt.Sprintf("%X", device.DevEui),
		DevAddr:  fmt.Sprintf("%X", device.Addr),
		AppSKey:  fmt.Sprintf("%X", device.AppSKey),
		NwkSKey:  fmt.Sprintf("%X", device.NwkSKey),
		FCntDown: device.FCntDown,
	}

	if err = g.searchAndRemove(g.dataFile, device.DevEui); err != nil {
		return nil, fmt.Errorf("failed to remove device info from file: %w", err)
	}
	if err = g.addDeviceInfoToFile(g.dataFile, deviceInfo); err != nil {
		return nil, fmt.Errorf("failed to add device info to file: %w", err)
	}

	return payload, nil
}

// Helper function to calculate the downlink freq to be used for RX1.
// Not currently being used
func findDownLinkFreq(uplinkFreq int) int {
	// channel number between 0-64
	upLinkFreqNum := (uplinkFreq - 902300000) / 200000
	downLinkChan := upLinkFreqNum % 8
	downLinkFreq := downLinkChan*600000 + 923300000
	return downLinkFreq
}

<<<<<<< HEAD
func createDeviceTimeAns() []byte {
=======
func createDeviceTimeAns() ([]byte, error) {
>>>>>>> 12d59772
	// Create buffer for the complete PHYPayload
	payload := make([]byte, 0)

	// add command identifier
	payload = append(payload, deviceTimeCID)

	// Create frame payload
	// Time is represented as seconds since GPS epoch
	gpsEpoch := time.Date(1980, 1, 6, 0, 0, 0, 0, time.UTC)
	now := time.Now()
	secondsSinceGPSEpoch := uint32(now.Sub(gpsEpoch).Seconds())

	buf := new(bytes.Buffer)
	if err := binary.Write(buf, binary.LittleEndian, secondsSinceGPSEpoch); err != nil {
		return nil, err
	}

<<<<<<< HEAD
	payload = append(payload, 0)

	return payload
}

func createLinkCheckAns(snr float64, sf int) []byte {
	payload := make([]byte, 0)
	payload = append(payload, 0x02)

	// calculate margin value
	minSNR := sfToSNRMin[sf]

	// margin represents the margin above which the last uplink from the demodulation floor.
	margin := snr - minSNR
	gwCnt := 1

	ans := make([]byte, 0)
	ans = append(ans, byte(margin))
	ans = append(ans, byte(gwCnt))

	return ans

=======
	payload = append(payload, buf.Bytes()...)

	// using zero for fractional seconds to match chirpstack's behavior.
	payload = append(payload, 0)

	return payload, nil
>>>>>>> 12d59772
}<|MERGE_RESOLUTION|>--- conflicted
+++ resolved
@@ -32,8 +32,8 @@
 	rx2SF         = 12        // spreading factor for rx2 window, default for lorawan
 	rx2Bandwidth  = 0x06      // 500k bandwidth, default bandwidth for downlinks
 	deviceTimeCID = 0x0D      // command identifier for device time request
+	linkCheckCID  = 0x02
 )
-
 
 func (g *gateway) sendDownlink(ctx context.Context, payload []byte, isJoinAccept bool, packetTime time.Time) error {
 	txPkt := C.struct_lgw_pkt_tx_s{
@@ -124,11 +124,7 @@
 // Downlink payload structure
 // | MHDR | DEV ADDR | FCTRL | FCNTDOWN |  FOPTS (optional)  |  FPORT | encrypted frame payload  |  MIC |
 // | 1 B  |   4 B    |  1 B  |    2 B   |       variable     |   1 B  |      variable            | 4 B  |
-<<<<<<< HEAD
-func (g *gateway) createDownlink(device *node.Node, framePayload []byte, uplinkFopts []byte, snr float64, sf int) ([]byte, error) {
-=======
-func (g *gateway) createDownlink(device *node.Node, framePayload []byte, sendAck bool, uplinkFopts []byte) ([]byte, error) {
->>>>>>> 12d59772
+func (g *gateway) createDownlink(device *node.Node, framePayload []byte, sendAck bool, uplinkFopts []byte, snr float64, sf int) ([]byte, error) {
 	payload := make([]byte, 0)
 
 	// Mhdr unconfirmed data down
@@ -146,23 +142,17 @@
 			switch b {
 			case deviceTimeCID:
 				g.logger.Debugf("got device time request from %s", device.NodeName)
-<<<<<<< HEAD
-				deviceTimeAns := createDeviceTimeAns()
-=======
 				deviceTimeAns, err := createDeviceTimeAns()
 				if err != nil {
 					g.logger.Errorf("failed to create device time answer: %w", err)
 				}
->>>>>>> 12d59772
 				fopts = append(fopts, deviceTimeAns...)
-			case 0x02:
+			case linkCheckCID:
 				g.logger.Debugf("got link check request from %s", device.NodeName)
 				linkCheckAns := createLinkCheckAns(snr, sf)
 				fopts = append(fopts, linkCheckAns...)
 			default:
-				// unsupported mac command
-				g.logger.Debugf("got unsupported mac command %x from %s", b, device.NodeName)
-
+				// unknown mac command - this shouldn't happen since we remove these in parseDataUplink.
 			}
 		}
 	}
@@ -174,14 +164,9 @@
 		fctrl = 0x20
 	}
 
-<<<<<<< HEAD
-	// FCtrl: ADR (1 bit), RFU (1), ACK (1), FPending (1), FOptsLen (4)
-	fctrl := 0xA | byte(fOptsLength)
-=======
 	// append 4 bit foptsLength to first 4 bits of fctrl.
 	fOptsLength := len(fopts) & 0x0F
 	fctrl |= byte(fOptsLength)
->>>>>>> 12d59772
 	payload = append(payload, fctrl)
 
 	fCntBytes := make([]byte, 2)
@@ -244,11 +229,7 @@
 	return downLinkFreq
 }
 
-<<<<<<< HEAD
-func createDeviceTimeAns() []byte {
-=======
 func createDeviceTimeAns() ([]byte, error) {
->>>>>>> 12d59772
 	// Create buffer for the complete PHYPayload
 	payload := make([]byte, 0)
 
@@ -266,15 +247,17 @@
 		return nil, err
 	}
 
-<<<<<<< HEAD
+	payload = append(payload, buf.Bytes()...)
+
+	// using zero for fractional seconds to match chirpstack's behavior.
 	payload = append(payload, 0)
 
-	return payload
+	return payload, nil
 }
 
 func createLinkCheckAns(snr float64, sf int) []byte {
 	payload := make([]byte, 0)
-	payload = append(payload, 0x02)
+	payload = append(payload, linkCheckCID)
 
 	// calculate margin value
 	minSNR := sfToSNRMin[sf]
@@ -283,18 +266,9 @@
 	margin := snr - minSNR
 	gwCnt := 1
 
-	ans := make([]byte, 0)
-	ans = append(ans, byte(margin))
-	ans = append(ans, byte(gwCnt))
-
-	return ans
-
-=======
-	payload = append(payload, buf.Bytes()...)
-
-	// using zero for fractional seconds to match chirpstack's behavior.
-	payload = append(payload, 0)
-
-	return payload, nil
->>>>>>> 12d59772
+	payload = append(payload, byte(margin))
+	payload = append(payload, byte(gwCnt))
+
+	return payload
+
 }