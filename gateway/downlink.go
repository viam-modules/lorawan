--- conflicted
+++ resolved
@@ -169,22 +169,7 @@
 	binary.LittleEndian.PutUint16(fCntBytes, uint16(device.FCntDown)+1)
 	payload = append(payload, fCntBytes...)
 
-<<<<<<< HEAD
-	// TODO (om) commented for future testing
-	// fopts are used for the MAC commands
-	// fopts := []byte{
-	// 	0b00111001, // data rate and tx power
-	// 	0xFF,
-	// 	0x00,
-	// 	0x01,
-	// }
-
-	// fopts := []byte{0x3A, 0xFF, 0x00, 0x01}
-
-	// payload = append(payload, fopts...)
-=======
 	payload = append(payload, fopts...)
->>>>>>> 7ded2442
 
 	// If there is a framePayload to send, add it to the downlink.
 	if framePayload != nil {
