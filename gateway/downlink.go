package gateway

import (
	"bytes"
	"context"
	"encoding/binary"
	"errors"
	"fmt"
	"time"

	"github.com/viam-modules/gateway/lorahw"
	"github.com/viam-modules/gateway/node"
	"go.thethings.network/lorawan-stack/v3/pkg/crypto"
	"go.thethings.network/lorawan-stack/v3/pkg/types"
	"go.viam.com/utils"
)

const (
	joinDelay     = 6  // rx2 delay in seconds for sending join accept message.
	downlinkDelay = 2  // rx2 delay in seconds for downlink messages.
	rx2SF         = 12 // spreading factor for rx2 window, used for both US and EU
	// command identifiers of supported mac commands.
	deviceTimeCID = 0x0D
	linkCheckCID  = 0x02
	dutyCycleCID  = 0x04
)

func (g *gateway) sendDownlink(ctx context.Context, payload []byte, isJoinAccept bool, packetTime time.Time) error {
	if len(payload) > 256 {
		return fmt.Errorf("error sending downlink, payload size is %d bytes, max size is 256 bytes", len(payload))
	}

	txPkt := &lorahw.TxPacket{
		Freq:      g.regionInfo.Rx2Freq,
		DataRate:  rx2SF,
		Bandwidth: g.regionInfo.Rx2Bandwidth,
		Size:      uint(len(payload)),
		Payload:   payload,
	}

	// 47709/32*time.Microsecond is the internal delay of sending a packet
	waitDuration := (downlinkDelay * time.Second) - (time.Since(packetTime)) - 47709/32*time.Microsecond
	if isJoinAccept {
		waitDuration = (joinDelay * time.Second) - (time.Since(packetTime)) - 47709/32*time.Microsecond
	}

	if !accurateSleep(ctx, waitDuration) {
		return fmt.Errorf("error sending downlink: %w", ctx.Err())
	}

	err := lorahw.SendPacket(ctx, txPkt)
	if err != nil {
		return err
	}

	return nil
}

// According to lorawan docs, downlinks have a +/- 20 us error window, so regular sleep would not be accurate enough.
func accurateSleep(ctx context.Context, duration time.Duration) bool {
	// If we use utils.SelectContextOrWait(), we will wake up sometime after when we're supposed
	// to, which can be hundreds of microseconds later (because the process scheduler in the OS only
	// schedules things every millisecond or two). For use cases like a web server responding to a
	// query, that's fine. but when outputting a PWM signal, hundreds of microseconds can be a big
	// deal. To avoid this, we sleep for less time than we're supposed to, and then busy-wait until
	// the right time. Inspiration for this approach was taken from
	// https://blog.bearcats.nl/accurate-sleep-function/
	// On a raspberry pi 4, naively calling utils.SelectContextOrWait tended to have an error of
	// about 140-300 microseconds, while this version had an error of 0.3-0.6 microseconds.
	startTime := time.Now()
	maxBusyWaitTime := 1500 * time.Microsecond
	if duration > maxBusyWaitTime {
		shorterDuration := duration - maxBusyWaitTime
		if !utils.SelectContextOrWait(ctx, shorterDuration) {
			return false
		}
	}

	for time.Since(startTime) < duration {
		if err := ctx.Err(); err != nil {
			return false
		}
		// Otherwise, busy-wait some more
	}
	return true
}

// Downlink payload structure
// | MHDR | DEV ADDR | FCTRL | FCNTDOWN |  FOPTS (optional)  |  FPORT | encrypted frame payload  |  MIC |
// | 1 B  |   4 B    |  1 B  |    2 B   |       variable     |   1 B  |      variable            | 4 B  |.
<<<<<<< HEAD
func (g *gateway) createDownlink(device *node.Node, framePayload, uplinkFopts []byte, sendAck bool,
	snr float64, sf int) (
=======
func (g *gateway) createDownlink(ctx context.Context, device *node.Node, framePayload, uplinkFopts []byte,
	sendAck bool, snr float64, sf int) (
>>>>>>> e6120989
	[]byte, error,
) {
	payload := make([]byte, 0)

	// Mhdr unconfirmed data down
	payload = append(payload, unconfirmedDownLinkMHdr)

	devAddrLE := reverseByteArray(device.Addr)

	payload = append(payload, devAddrLE...)

	fopts := make([]byte, 0)

	// Handle any mac commands sent in the uplink fopts.
	if len(uplinkFopts) != 0 {
		for _, b := range uplinkFopts {
			switch b {
			case deviceTimeCID:
				g.logger.Debugf("got device time request from %s", device.NodeName)
				deviceTimeAns, err := createDeviceTimeAns()
				if err != nil {
					g.logger.Errorf("failed to create device time answer: %w", err)
				}
				fopts = append(fopts, deviceTimeAns...)
			case linkCheckCID:
				g.logger.Debugf("got link check request from %s", device.NodeName)
				linkCheckAns := createLinkCheckAns(snr, sf)
				fopts = append(fopts, linkCheckAns...)
			case dutyCycleCID:
				g.logger.Debugf("got duty cycle answer from %s", device.NodeName)
			default:
				// unknown mac command - this shouldn't happen since we remove these in parseDataUplink.
			}
		}
	}

	// Send the dutycycleReq on the first downlink if EU region
	if device.FCntDown == 0 {
		dutyCycleReq := createDutyCycleReq()
		fopts = append(fopts, dutyCycleReq...)
		g.logger.Debugf("sending duty cycle request to %s", device.NodeName)
	}

	//  FCtrl: ADR (1), RFU (0), ACK(0/1), FPending (0), FOptsLen (0000)
	fctrl := byte(0x80)
	if sendAck {
		fctrl = 0xA0
	}

	// append 4 bit foptsLength to first 4 bits of fctrl.
	fOptsLength := len(fopts) & 0x0F
	fctrl |= byte(fOptsLength)
	payload = append(payload, fctrl)

	fCntBytes := make([]byte, 2)
	binary.LittleEndian.PutUint16(fCntBytes, device.FCntDown+1)
	payload = append(payload, fCntBytes...)

	payload = append(payload, fopts...)

	// If there is a framePayload to send, add it to the downlink.
	if framePayload != nil {
		if device.FPort == 0 {
			return nil, errors.New("invalid downlink fport, ensure fport attribute is correctly set in the node config")
		}
		payload = append(payload, device.FPort)
		encrypted, err := crypto.EncryptDownlink(
			types.AES128Key(device.AppSKey), *types.MustDevAddr(device.Addr), uint32(device.FCntDown)+1, framePayload)
		if err != nil {
			return nil, err
		}
		payload = append(payload, encrypted...)
	}

	mic, err := crypto.ComputeLegacyDownlinkMIC(
		types.AES128Key(device.NwkSKey), *types.MustDevAddr(device.Addr), uint32(device.FCntDown)+1, payload)
	if err != nil {
		return nil, err
	}

	payload = append(payload, mic[:]...)

	// increment fCntDown
	device.FCntDown++

	// create new deviceInfo to update the fcntDown in the file.
	deviceInfo := deviceInfo{
		DevEUI:   fmt.Sprintf("%X", device.DevEui),
		DevAddr:  fmt.Sprintf("%X", device.Addr),
		AppSKey:  fmt.Sprintf("%X", device.AppSKey),
		NwkSKey:  fmt.Sprintf("%X", device.NwkSKey),
		FCntDown: &device.FCntDown,
		NodeName: device.NodeName,
	}
	ctxTimeout, cancel := context.WithTimeout(ctx, 500*time.Millisecond)
	defer cancel()
	if err = g.insertOrUpdateDeviceInDB(ctxTimeout, deviceInfo); err != nil {
		return nil, fmt.Errorf("failed to add device info to db: %w", err)
	}

	return payload, nil
}

// Helper function to calculate the downlink freq to be used for RX1.
// Not currently being used.
//
//nolint:unused
func findDownLinkFreq(uplinkFreq int) int {
	// channel number between 0-64
	upLinkFreqNum := (uplinkFreq - 902300000) / 200000
	downLinkChan := upLinkFreqNum % 8
	downLinkFreq := downLinkChan*600000 + 923300000
	return downLinkFreq
}

func createDeviceTimeAns() ([]byte, error) {
	// Create buffer for the complete PHYPayload
	payload := make([]byte, 0)

	// add command identifier
	payload = append(payload, deviceTimeCID)

	// Create frame payload
	// Time is represented as seconds since GPS epoch
	gpsEpoch := time.Date(1980, 1, 6, 0, 0, 0, 0, time.UTC)
	now := time.Now()
	secondsSinceGPSEpoch := uint32(now.Sub(gpsEpoch).Seconds())

	buf := new(bytes.Buffer)
	if err := binary.Write(buf, binary.LittleEndian, secondsSinceGPSEpoch); err != nil {
		return nil, err
	}

	payload = append(payload, buf.Bytes()...)

	// using zero for fractional seconds to match chirpstack's behavior.
	payload = append(payload, 0)

	return payload, nil
}

func createLinkCheckAns(snr float64, sf int) []byte {
	payload := make([]byte, 0)
	payload = append(payload, linkCheckCID)

	// calculate margin value
	minSNR := sfToSNRMin[sf]

	// margin represents the margin above which the last uplink from the demodulation floor.
	margin := snr - minSNR
	gwCnt := 1

	payload = append(payload, byte(margin))
	payload = append(payload, byte(gwCnt))

	return payload
}

// EU devices have limitations on how often they can use the frequency band.
// duty cycle = 1/2^(MaxDCycle).
func createDutyCycleReq() []byte {
	payload := make([]byte, 0)
	payload = append(payload, dutyCycleCID)
	payload = append(payload, 0x07) // 2^-7 = 0.78% duty cyle, closest to 1% we can get.
	return payload
}<|MERGE_RESOLUTION|>--- conflicted
+++ resolved
@@ -88,13 +88,9 @@
 // Downlink payload structure
 // | MHDR | DEV ADDR | FCTRL | FCNTDOWN |  FOPTS (optional)  |  FPORT | encrypted frame payload  |  MIC |
 // | 1 B  |   4 B    |  1 B  |    2 B   |       variable     |   1 B  |      variable            | 4 B  |.
-<<<<<<< HEAD
-func (g *gateway) createDownlink(device *node.Node, framePayload, uplinkFopts []byte, sendAck bool,
+func (g *gateway) createDownlink(ctx context.Context, device *node.Node, framePayload, uplinkFopts []byte,
+	sendAck bool,
 	snr float64, sf int) (
-=======
-func (g *gateway) createDownlink(ctx context.Context, device *node.Node, framePayload, uplinkFopts []byte,
-	sendAck bool, snr float64, sf int) (
->>>>>>> e6120989
 	[]byte, error,
 ) {
 	payload := make([]byte, 0)
