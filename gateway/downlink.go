--- conflicted
+++ resolved
@@ -154,19 +154,6 @@
 	// fopts := []byte{0x3A, 0xFF, 0x00, 0x01}
 
 	// payload = append(payload, fopts...)
-<<<<<<< HEAD
-
-	payload = append(payload, device.FPort)
-
-	encrypted, err := crypto.EncryptDownlink(
-		types.AES128Key(device.AppSKey), *types.MustDevAddr(device.Addr), device.FCntDown+1, framePayload)
-	if err != nil {
-		return nil, err
-=======
-	// TODO (om) commented for future testing
-	// 30 seconds
-	// framePayload := []byte{0x01, 0x00, 0x00, 0x1E} //  dragino
-	// framePayload := []byte{0xff, 0x10, 0xff} //tilt reset
 
 	if framePayload != nil {
 		if device.FPort == 0 {
@@ -179,7 +166,6 @@
 			return nil, err
 		}
 		payload = append(payload, encrypted...)
->>>>>>> fddf2215
 	}
 
 	mic, err := crypto.ComputeLegacyDownlinkMIC(
