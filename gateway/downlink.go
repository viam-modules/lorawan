package gateway

/*
#cgo CFLAGS: -I./sx1302/libloragw/inc -I./sx1302/libtools/inc
#cgo LDFLAGS: -L./sx1302/libloragw -lloragw -L./sx1302/libtools -lbase64 -lparson -ltinymt32  -lm

#include "../sx1302/libloragw/inc/loragw_hal.h"
#include "gateway.h"
#include <stdlib.h>

*/
import "C"

import (
	"context"
	"encoding/binary"
	"errors"
	"fmt"
	"time"

	"github.com/viam-modules/gateway/node"
	"go.thethings.network/lorawan-stack/v3/pkg/crypto"
	"go.thethings.network/lorawan-stack/v3/pkg/types"
	"go.viam.com/utils"
)

const (
	joinDelay     = 6         // rx2 delay in seconds for sending join accept message.
	downlinkDelay = 2         // rx2 delay in seconds for downlink messages.
	rx2Frequency  = 923300000 // Frequency to send downlinks on rx2 window, lorawan rx2 default
	rx2SF         = 12        // spreading factor for rx2 window, default for lorawan
	rx2Bandwidth  = 0x06      // 500k bandwidth, default bandwidth for downlinks
)

func (g *gateway) sendDownlink(ctx context.Context, payload []byte, isJoinAccept bool, packetTime time.Time) error {
	txPkt := C.struct_lgw_pkt_tx_s{
		freq_hz:     C.uint32_t(rx2Frequency),
		freq_offset: C.int8_t(0),
		// tx_mode 0 is immediate, 1 for timestampted with count_us delay
		// doing immediate mode with sleep to exit on context cancelation.
		tx_mode:    C.uint8_t(0),
		rf_chain:   C.uint8_t(0),
		rf_power:   C.int8_t(26),            // tx power in dbm
		modulation: C.uint8_t(0x10),         // LORA modulation
		bandwidth:  C.uint8_t(rx2Bandwidth), // 500k
		datarate:   C.uint32_t(rx2SF),
		coderate:   C.uint8_t(0x01), // code rate 4/5
		invert_pol: C.bool(true),    // Downlinks are always reverse polarity.
		size:       C.uint16_t(len(payload)),
		preamble:   C.uint16_t(8),
		no_crc:     C.bool(true), // CRCs in uplinks only
		no_header:  C.bool(false),
	}

	var cPayload [256]C.uchar
	for i, b := range payload {
		cPayload[i] = C.uchar(b)
	}
	txPkt.payload = cPayload

	// 47709/32*time.Microsecond is the internal delay of sending a packet
	waitDuration := (downlinkDelay * time.Second) - (time.Since(packetTime)) - 47709/32*time.Microsecond
	if isJoinAccept {
		waitDuration = (joinDelay * time.Second) - (time.Since(packetTime)) - 47709/32*time.Microsecond
	}

	if !accurateSleep(ctx, waitDuration) {
		return fmt.Errorf("error sending downlink: %w", ctx.Err())
	}

	errCode := int(C.send(&txPkt))
	if errCode != 0 {
		return errors.New("failed to send downlink packet")
	}
	// wait for packet to finish sending.
	var status C.uint8_t
	for {
		C.lgw_status(txPkt.rf_chain, 1, &status)
		if err := ctx.Err(); err != nil {
			return fmt.Errorf("error sending downlink: %w", ctx.Err())
		}
		// status of 2 indicates send was successful
		if int(status) == 2 {
			break
		}
		time.Sleep(2 * time.Millisecond)
	}

	return nil
}

// According to lorawan docs, downlinks have a +/- 20 us error window, so regular sleep would not be accurate enough.
func accurateSleep(ctx context.Context, duration time.Duration) bool {
	// If we use utils.SelectContextOrWait(), we will wake up sometime after when we're supposed
	// to, which can be hundreds of microseconds later (because the process scheduler in the OS only
	// schedules things every millisecond or two). For use cases like a web server responding to a
	// query, that's fine. but when outputting a PWM signal, hundreds of microseconds can be a big
	// deal. To avoid this, we sleep for less time than we're supposed to, and then busy-wait until
	// the right time. Inspiration for this approach was taken from
	// https://blog.bearcats.nl/accurate-sleep-function/
	// On a raspberry pi 4, naively calling utils.SelectContextOrWait tended to have an error of
	// about 140-300 microseconds, while this version had an error of 0.3-0.6 microseconds.
	startTime := time.Now()
	maxBusyWaitTime := 1500 * time.Microsecond
	if duration > maxBusyWaitTime {
		shorterDuration := duration - maxBusyWaitTime
		if !utils.SelectContextOrWait(ctx, shorterDuration) {
			return false
		}
	}

	for time.Since(startTime) < duration {
		if err := ctx.Err(); err != nil {
			return false
		}
		// Otherwise, busy-wait some more
	}
	return true
}

// Downlink payload structure
// | MHDR | DEV ADDR | FCTRL | FCNTDOWN |  FOPTS (optional)  |  FPORT | encrypted frame payload  |  MIC |
// | 1 B  |   4 B    |  1 B  |    2 B   |       variable     |   1 B  |      variable            | 4 B  |
func (g *gateway) createDownlink(device *node.Node, framePayload []byte, sendAck bool) ([]byte, error) {
	payload := make([]byte, 0)

	// Mhdr unconfirmed data down
	payload = append(payload, 0x60)

	devAddrLE := reverseByteArray(device.Addr)

	payload = append(payload, devAddrLE...)

<<<<<<< HEAD
	// 3. FCtrl: ADR (0), RFU (0), ACK, FPending (0), FOptsLen (000)
	fctrl := byte(0x00)
	if sendAck {
		fctrl = 0x20
	}
	payload = append(payload, fctrl)
=======
	// FCtrl: ADR (0), RFU (0), ACK (0), FPending (0), FOptsLen (0000)
	payload = append(payload, 0x00)
>>>>>>> ece3b6b2

	fCntBytes := make([]byte, 2)
	binary.LittleEndian.PutUint16(fCntBytes, uint16(device.FCntDown)+1)
	payload = append(payload, fCntBytes...)

	//TODO (om) commented for future testing
	// fopts are used for the MAC commands
	// fopts := []byte{
	// 	0b00111001, // data rate and tx power
	// 	0xFF,
	// 	0x00,
	// 	0x01,
	// }

	// fopts := []byte{0x3A, 0xFF, 0x00, 0x01}

	// payload = append(payload, fopts...)

<<<<<<< HEAD
=======
	payload = append(payload, device.FPort)

	// TODO (om) commented for future testing
>>>>>>> ece3b6b2
	// 30 seconds
	// framePayload := []byte{0x01, 0x00, 0x00, 0x1E} //  dragino
	// framePayload := []byte{0xff, 0x10, 0xff} //tilt reset

	if framePayload != nil {
		if device.FPort == 0 {
			return nil, errors.New("invalid downlink fport, ensure fport attribute is correctly set in the node config")
		}
		payload = append(payload, device.FPort)
		encrypted, err := crypto.EncryptDownlink(
			types.AES128Key(device.AppSKey), *types.MustDevAddr(device.Addr), device.FCntDown+1, framePayload)
		if err != nil {
			return nil, err
		}
		payload = append(payload, encrypted...)
	}

	mic, err := crypto.ComputeLegacyDownlinkMIC(
		types.AES128Key(device.NwkSKey), *types.MustDevAddr(device.Addr), device.FCntDown+1, payload)
	if err != nil {
		return nil, err
	}

	payload = append(payload, mic[:]...)

	// increment fCntDown
	device.FCntDown++

	// create new deviceInfo to update the fcntDown in the file.
	deviceInfo := deviceInfo{
		DevEUI:   fmt.Sprintf("%X", device.DevEui),
		DevAddr:  fmt.Sprintf("%X", device.Addr),
		AppSKey:  fmt.Sprintf("%X", device.AppSKey),
		NwkSKey:  fmt.Sprintf("%X", device.NwkSKey),
		FCntDown: device.FCntDown,
	}

	if err = g.searchAndRemove(g.dataFile, device.DevEui); err != nil {
		return nil, fmt.Errorf("failed to remove device info from file: %w", err)
	}
	if err = g.addDeviceInfoToFile(g.dataFile, deviceInfo); err != nil {
		return nil, fmt.Errorf("failed to add device info to file: %w", err)
	}

	return payload, nil
}

// Helper function to calculate the downlink freq to be used for RX1.
// Not currently being used
func findDownLinkFreq(uplinkFreq int) int {
	// channel number between 0-64
	upLinkFreqNum := (uplinkFreq - 902300000) / 200000
	downLinkChan := upLinkFreqNum % 8
	downLinkFreq := downLinkChan*600000 + 923300000
	return downLinkFreq
}<|MERGE_RESOLUTION|>--- conflicted
+++ resolved
@@ -131,17 +131,12 @@
 
 	payload = append(payload, devAddrLE...)
 
-<<<<<<< HEAD
-	// 3. FCtrl: ADR (0), RFU (0), ACK, FPending (0), FOptsLen (000)
+	// 3. FCtrl: ADR (0), RFU (0), ACK, FPending (0), FOptsLen (0000)
 	fctrl := byte(0x00)
 	if sendAck {
 		fctrl = 0x20
 	}
 	payload = append(payload, fctrl)
-=======
-	// FCtrl: ADR (0), RFU (0), ACK (0), FPending (0), FOptsLen (0000)
-	payload = append(payload, 0x00)
->>>>>>> ece3b6b2
 
 	fCntBytes := make([]byte, 2)
 	binary.LittleEndian.PutUint16(fCntBytes, uint16(device.FCntDown)+1)
@@ -160,12 +155,9 @@
 
 	// payload = append(payload, fopts...)
 
-<<<<<<< HEAD
-=======
 	payload = append(payload, device.FPort)
 
 	// TODO (om) commented for future testing
->>>>>>> ece3b6b2
 	// 30 seconds
 	// framePayload := []byte{0x01, 0x00, 0x00, 0x1E} //  dragino
 	// framePayload := []byte{0xff, 0x10, 0xff} //tilt reset
