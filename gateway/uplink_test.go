--- conflicted
+++ resolved
@@ -22,6 +22,7 @@
 	// FCnt: 1 (little-endian)
 	fcntBytes := make([]byte, 2)
 	binary.LittleEndian.PutUint16(fcntBytes, fcnt)
+	binary.LittleEndian.PutUint16(fcntBytes, fcnt)
 	payload = append(payload, fcntBytes...)
 	// FPort: 85
 	fport := byte(0x55)
@@ -83,11 +84,7 @@
 	}
 
 	// Test valid data uplink
-<<<<<<< HEAD
 	deviceName, readings, err := g.parseDataUplink(context.Background(), rxPacket, time.Now(), c)
-=======
-	deviceName, readings, err := g.parseDataUplink(context.Background(), validPayload, time.Now(), 0, 0, c)
->>>>>>> 3e9a5af0
 	test.That(t, err, test.ShouldBeNil)
 	test.That(t, readings, test.ShouldNotBeNil)
 	test.That(t, deviceName, test.ShouldEqual, testNodeName)
@@ -118,11 +115,7 @@
 	test.That(t, err, test.ShouldBeNil)
 	rxPacket.Payload = invalidPayload
 
-<<<<<<< HEAD
-	_, _, err = g.parseDataUplink(context.Background(), rxPacket, time.Now(), c)
-=======
-	_, _, err = g.parseDataUplink(context.Background(), invalidPayload, time.Now(), 0, 0, c)
->>>>>>> 3e9a5af0
+	_, _, err = g.parseDataUplink(context.Background(), rxPacket, time.Now(), c)
 	test.That(t, err, test.ShouldNotBeNil)
 	test.That(t, err.Error(), test.ShouldContainSubstring, "data received by node test-device was not parsable")
 
@@ -130,30 +123,18 @@
 	unknownAddr := []byte{0x1, 0x2, 0x3, 0x3}
 	unknownPayload, err := createUplinkData(2, unknownAddr, plainText)
 	test.That(t, err, test.ShouldBeNil)
-<<<<<<< HEAD
 	rxPacket.Payload = unknownPayload
 	_, _, err = g.parseDataUplink(context.Background(), rxPacket, time.Now(), c)
-=======
-	_, _, err = g.parseDataUplink(context.Background(), unknownPayload, time.Now(), 0, 0, c)
->>>>>>> 3e9a5af0
 	test.That(t, err, test.ShouldNotBeNil)
 	test.That(t, err, test.ShouldBeError, errNoDevice)
 
 	// Test invalid MIC
-<<<<<<< HEAD
 	invalidMICPayload, err := createUplinkData(3, testDeviceAddr, plainText)
-=======
-	validPayload, err = createUplinkData(3, testDeviceAddr, plainText)
->>>>>>> 3e9a5af0
 	test.That(t, err, test.ShouldBeNil)
 	invalidMICPayload[len(invalidMICPayload)-1] = 0x00
 	test.That(t, err, test.ShouldBeNil)
-<<<<<<< HEAD
 	rxPacket.Payload = invalidMICPayload
 	_, _, err = g.parseDataUplink(context.Background(), rxPacket, time.Now(), c)
-=======
-	_, _, err = g.parseDataUplink(context.Background(), validPayload, time.Now(), 0, 0, c)
->>>>>>> 3e9a5af0
 	test.That(t, err, test.ShouldNotBeNil)
 	test.That(t, err, test.ShouldBeError, errInvalidMIC)
 
@@ -162,56 +143,36 @@
 	test.That(t, err, test.ShouldBeNil)
 	rxPacket.Payload = validPayload
 	g.devices[testNodeName].NwkSKey = []byte{}
-<<<<<<< HEAD
 	_, _, err = g.parseDataUplink(context.Background(), rxPacket, time.Now(), c)
 	test.That(t, err, test.ShouldBeNil)
 
 	// Test invalid length
 	rxPacket.Payload = []byte{0x00, 0x00}
 	_, _, err = g.parseDataUplink(context.Background(), rxPacket, time.Now(), c)
-=======
-	_, _, err = g.parseDataUplink(context.Background(), validPayload, time.Now(), 0, 0, c)
-	test.That(t, err, test.ShouldBeNil)
-
-	// Test invalid length
-	_, _, err = g.parseDataUplink(context.Background(), []byte{0x00, 0x00}, time.Now(), 0, 0, c)
->>>>>>> 3e9a5af0
 	test.That(t, err, test.ShouldNotBeNil)
 	test.That(t, err.Error(), test.ShouldContainSubstring, "unexpected payload length, payload should be at least 13 bytes")
 
 	// Test invalid fopts length
 	validPayload = validPayload[:len(validPayload)-13]
 	validPayload[5] = 0x88 // expected fopts length is 8 bytes, but whole payload only 14 bytes
-<<<<<<< HEAD
 	rxPacket.Payload = validPayload
 	_, _, err = g.parseDataUplink(context.Background(), rxPacket, time.Now(), c)
-=======
-	_, _, err = g.parseDataUplink(context.Background(), validPayload, time.Now(), 0, 0, c)
->>>>>>> 3e9a5af0
 	test.That(t, err, test.ShouldNotBeNil)
 	test.That(t, errors.Is(err, errInvalidLength), test.ShouldBeTrue)
 
 	// Test no frame payload
 	noFramePayload, err := createUplinkData(5, testDeviceAddr, []byte{})
 	test.That(t, err, test.ShouldBeNil)
-<<<<<<< HEAD
 	rxPacket.Payload = noFramePayload
 	_, _, err = g.parseDataUplink(context.Background(), rxPacket, time.Now(), c)
-=======
-	_, _, err = g.parseDataUplink(context.Background(), noFramePayload, time.Now(), 0, 0, c)
->>>>>>> 3e9a5af0
 	test.That(t, err, test.ShouldNotBeNil)
 	test.That(t, err.Error(), test.ShouldContainSubstring, "sent packet with no data")
 
 	// repeated fcntUp should error
 	payload, err := createUplinkData(5, testDeviceAddr, []byte{0x01, 0x04})
 	test.That(t, err, test.ShouldBeNil)
-<<<<<<< HEAD
 	rxPacket.Payload = payload
 	_, _, err = g.parseDataUplink(context.Background(), rxPacket, time.Now(), c)
-=======
-	_, _, err = g.parseDataUplink(context.Background(), payload, time.Now(), 0, 0, c)
->>>>>>> 3e9a5af0
 	test.That(t, err, test.ShouldNotBeNil)
 	test.That(t, err, test.ShouldBeError, errAlreadyParsed)
 
