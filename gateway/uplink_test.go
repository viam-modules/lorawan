package gateway

import (
	"context"
	"gateway/node"
	"testing"

	"go.viam.com/rdk/logging"
	"go.viam.com/test"
)

var (
	// Test device configuration
	testDeviceAddr = []byte{0xe2, 0x73, 0x65, 0x66} // BE
	testAppSKey   = []byte{
		0x55, 0x72, 0x40, 0x4C,
		0x69, 0x6E, 0x6B, 0x4C,
		0x6F, 0x52, 0x61, 0x32,
		0x30, 0x31, 0x38, 0x23,
	}
	testNodeName    = "testNode"
	testDecoderPath = "./testdecoder.js"

	// Valid uplink data fields
	validUplinkData = []byte{
		0x40,                   // MHDR: data uplink
		0x66, 0x65, 0x73, 0xe2, // Device address
		0x81,       // FCTL
		0x29, 0x00, // Frame count
		0x0d,       // FOPT
		0x55,       // FPORT
		// Frame payload
		0xd6, 0x02, 0x25, 0x00,
		0x2b, 0xc4, 0xdf, 0x79,
		0x9c, 0xf9, 0xaa, 0x25,
		0x3b, 0xbe,
		// MIC
		0x7d, 0xfe, 0x35, 0xfd,
	}

	// Expected decoded values
	expectedTemp     = -0.01
	expectedHumidity = 460.8
	expectedCurrent  = 0.0
)

// setupTestGateway creates a test gateway with a configured test device
func setupTestGateway(t *testing.T) *Gateway {
	testDevices := make(map[string]*node.Node)
	testNode := &node.Node{
		Addr:        testDeviceAddr,
		AppSKey:     testAppSKey,
		NodeName:    testNodeName,
		DecoderPath: testDecoderPath,
		JoinType:    "OTAA",
	}
	testDevices[testNodeName] = testNode

	return &Gateway{
		logger:  logging.NewTestLogger(t),
		devices: testDevices,
	}
}

// createInvalidPayload creates an invalid payload for testing error cases
func createInvalidPayload() []byte {
	return []byte{
		0x40,                   // MHDR: data uplink
		0x66, 0x65, 0x73, 0xe2, // Device address
		0x81,       // FCTL
		0x29, 0x00, // Frame count
		0x0d,       // FOPT
		0x55,       // FPORT
		// Invalid frame payload
		0x00, 0x02, 0x25, 0x00,
		0x2b, 0xc4, 0xdf, 0x00,
		0x9c, 0x00, 0xaa, 0x00,
		0x00, 0xbe,
		// MIC
		0x7d, 0xfe, 0x35, 0xfd,
	}
}

// createUnknownDevicePayload creates a payload with unknown device address
func createUnknownDevicePayload() []byte {
	return []byte{
		0x40,                   // MHDR: data uplink
		0x61, 0x65, 0x73, 0xe2, // Unknown device address
		0x81,       // FCTL
		0x29, 0x00, // Frame count
		0x0d,       // FOPT
		0x55,       // FPORT
		// Frame payload
		0x00, 0x02, 0x25, 0x00,
		0x2b, 0xc4, 0xdf, 0x00,
		0x9c, 0x00, 0xaa, 0x00,
		0x00, 0xbe,
		// MIC
		0x7d, 0xfe, 0x35, 0xfd,
	}
}

func TestParseDataUplink(t *testing.T) {
	g := setupTestGateway(t)

	// Test valid data uplink
	deviceName, readings, err := g.parseDataUplink(context.Background(), validUplinkData)
	test.That(t, err, test.ShouldBeNil)
	test.That(t, readings, test.ShouldNotBeNil)
	test.That(t, deviceName, test.ShouldEqual, testNodeName)

	// Verify decoded sensor values
	temp, ok := readings["temperature"].(float64)
	test.That(t, ok, test.ShouldBeTrue)
	test.That(t, temp, test.ShouldEqual, expectedTemp)

	humidity, ok := readings["humidity"].(float64)
	test.That(t, ok, test.ShouldBeTrue)
	test.That(t, humidity, test.ShouldEqual, expectedHumidity)

	current, ok := readings["current"].(float64)
	test.That(t, ok, test.ShouldBeTrue)
	test.That(t, current, test.ShouldEqual, expectedCurrent)

	// Test unparsable data
	deviceName, readings, err = g.parseDataUplink(context.Background(), createInvalidPayload())
	test.That(t, err, test.ShouldNotBeNil)
	test.That(t, err.Error(), test.ShouldContainSubstring, "data received by node testNode was not parsable")

	// Test unknown device
	deviceName, readings, err = g.parseDataUplink(context.Background(), createUnknownDevicePayload())
	test.That(t, err, test.ShouldNotBeNil)
	test.That(t, err, test.ShouldEqual, errNoDevice)
}

func TestConvertTo32Bit(t *testing.T) {
	// Test data
	input := map[string]interface{}{
		"uint8_val":  uint8(255),
		"uint16_val": uint16(65535),
		"int8_val":   int8(-128),
		"int16_val":  int16(-32768),
		"other_val":  "string", // Should remain unchanged
	}

	// Expected values
	expectedUint32 := uint32(255)
	expectedInt32 := int32(-128)
	expectedString := "string"

	// Convert the values
	result := convertTo32Bit(input)

	// Verify uint conversions
	uint8Conv, ok := result["uint8_val"].(uint32)
	test.That(t, ok, test.ShouldBeTrue)
	test.That(t, uint8Conv, test.ShouldEqual, expectedUint32)

	uint16Conv, ok := result["uint16_val"].(uint32)
	test.That(t, ok, test.ShouldBeTrue)
	test.That(t, uint16Conv, test.ShouldEqual, uint32(65535))

	// Verify int conversions
	int8Conv, ok := result["int8_val"].(int32)
	test.That(t, ok, test.ShouldBeTrue)
	test.That(t, int8Conv, test.ShouldEqual, expectedInt32)

	int16Conv, ok := result["int16_val"].(int32)
	test.That(t, ok, test.ShouldBeTrue)
	test.That(t, int16Conv, test.ShouldEqual, int32(-32768))

	// Verify non-integer values remain unchanged
	otherVal, ok := result["other_val"].(string)
	test.That(t, ok, test.ShouldBeTrue)
<<<<<<< HEAD
	test.That(t, otherVal, test.ShouldEqual, expectedString)

	// Test empty input
	emptyInput := map[string]interface{}{}
	emptyResult := convertTo32Bit(emptyInput)
	test.That(t, emptyResult, test.ShouldEqual, emptyInput)
=======
	test.That(t, otherVal, test.ShouldEqual, "string")

	// Verify empty input does nothing.
	input = map[string]interface{}{}
	result = convertTo32Bit(input)
	test.That(t, result, test.ShouldEqual, input)
>>>>>>> 1e497347
}<|MERGE_RESOLUTION|>--- conflicted
+++ resolved
@@ -172,19 +172,10 @@
 	// Verify non-integer values remain unchanged
 	otherVal, ok := result["other_val"].(string)
 	test.That(t, ok, test.ShouldBeTrue)
-<<<<<<< HEAD
 	test.That(t, otherVal, test.ShouldEqual, expectedString)
-
-	// Test empty input
-	emptyInput := map[string]interface{}{}
-	emptyResult := convertTo32Bit(emptyInput)
-	test.That(t, emptyResult, test.ShouldEqual, emptyInput)
-=======
-	test.That(t, otherVal, test.ShouldEqual, "string")
 
 	// Verify empty input does nothing.
 	input = map[string]interface{}{}
 	result = convertTo32Bit(input)
 	test.That(t, result, test.ShouldEqual, input)
->>>>>>> 1e497347
 }