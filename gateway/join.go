--- conflicted
+++ resolved
@@ -60,75 +60,7 @@
 
 	g.logger.Infof("sending join accept to %s", device.NodeName)
 
-<<<<<<< HEAD
 	return g.sendDownLink(ctx, joinAccept, true, rx2Frequenecy, t)
-=======
-	// TODO: Move this to generic downlink function
-	txPkt := C.struct_lgw_pkt_tx_s{
-		freq_hz:    C.uint32_t(rx2Frequenecy),
-		tx_mode:    C.uint8_t(0), // immediate mode
-		rf_chain:   C.uint8_t(0),
-		rf_power:   C.int8_t(26),    // tx power in dbm
-		modulation: C.uint8_t(0x10), // LORA modulation
-		bandwidth:  C.uint8_t(rx2Bandwidth),
-		datarate:   C.uint32_t(rx2SF),
-		coderate:   C.uint8_t(0x01), // code rate 4/5
-		invert_pol: C.bool(true),    // Downlinks are always reverse polarity.
-		size:       C.uint16_t(len(joinAccept)),
-	}
-
-	var cPayload [256]C.uchar
-	for i, b := range joinAccept {
-		cPayload[i] = C.uchar(b)
-	}
-	txPkt.payload = cPayload
-
-	// send on rx2 window - opens 6 seconds after join request.
-	waitDuration := (joinRx2WindowSec * time.Second) - (time.Since(t))
-	if !accurateSleep(ctx, waitDuration) {
-		return fmt.Errorf("failed to send join accept: %w", ctx.Err())
-	}
-
-	// lock so there is not two sends at the same time.
-	g.mu.Lock()
-	defer g.mu.Unlock()
-	errCode := int(C.send(&txPkt))
-	if errCode != 0 {
-		return errSendJoinAccept
-	}
-
-	return nil
->>>>>>> 20e13166
-}
-
-// According to lorawan docs, the rx windows have an error range of 20 microseconds, so
-// we need to sleep for a more accurate amount of time.
-func accurateSleep(ctx context.Context, duration time.Duration) bool {
-	// If we use utils.SelectContextOrWait(), we will wake up sometime after when we're supposed
-	// to, which can be hundreds of microseconds later (because the process scheduler in the OS only
-	// schedules things every millisecond or two). For use cases like a web server responding to a
-	// query, that's fine. but when outputting a PWM signal, hundreds of microseconds can be a big
-	// deal. To avoid this, we sleep for less time than we're supposed to, and then busy-wait until
-	// the right time. Inspiration for this approach was taken from
-	// https://blog.bearcats.nl/accurate-sleep-function/
-	// On a raspberry pi 4, naively calling utils.SelectContextOrWait tended to have an error of
-	// about 140-300 microseconds, while this version had an error of 0.3-0.6 microseconds.
-	startTime := time.Now()
-	maxBusyWaitTime := 1500 * time.Microsecond
-	if duration > maxBusyWaitTime {
-		shorterDuration := duration - maxBusyWaitTime
-		if !utils.SelectContextOrWait(ctx, shorterDuration) {
-			return false
-		}
-	}
-
-	for time.Since(startTime) < duration {
-		if err := ctx.Err(); err != nil {
-			return false
-		}
-		// Otherwise, busy-wait some more
-	}
-	return true
 }
 
 // payload of join request consists of
