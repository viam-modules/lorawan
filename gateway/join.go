--- conflicted
+++ resolved
@@ -35,7 +35,7 @@
 
 const (
 	joinRx2WindowSec = 6         // rx2 delay for sending join accept message.
-	rx2Frequenecy    = 923300000 // Frequuency for rx2 window
+	rx2Frequenecy    = 923300000 // Frequency to send downlinks on rx2 winddow
 	rx2SF            = 12        // spreading factor for rx2 window
 	rx2Bandwidth     = 0x06      // 500k bandwidth
 )
@@ -165,11 +165,7 @@
 
 	payload = append(payload, resMIC[:]...)
 
-<<<<<<< HEAD
 	enc, err := crypto.EncryptJoinAccept(types.AES128Key(d.AppKey), payload)
-=======
-	enc, err := crypto.EncryptJoinAccept(d.AppKey, payload)
->>>>>>> 87f73189
 	if err != nil {
 		return nil, err
 	}
