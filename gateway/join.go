package gateway

/*
#cgo CFLAGS: -I${SRCDIR}/../sx1302/libloragw/inc -I${SRCDIR}/../sx1302/libtools/inc
#cgo LDFLAGS: -L${SRCDIR}/../sx1302/libloragw -lloragw -L${SRCDIR}/../sx1302/libtools -lbase64 -lparson -ltinymt32  -lm

#include "../sx1302/libloragw/inc/loragw_hal.h"
#include "gateway.h"
#include <stdlib.h>

*/
import "C"

import (
	"bytes"
	"context"
	"encoding/hex"
	"encoding/json"
	"errors"
	"fmt"
	"io"
	"math/rand"
	"os"
	"time"

	"github.com/viam-modules/gateway/node"
	"go.thethings.network/lorawan-stack/v3/pkg/crypto"
	"go.thethings.network/lorawan-stack/v3/pkg/crypto/cryptoservices"
	"go.thethings.network/lorawan-stack/v3/pkg/ttnpb"
	"go.thethings.network/lorawan-stack/v3/pkg/types"
)

type joinRequest struct {
	joinEUI  []byte
	devEUI   []byte
	devNonce []byte
	mic      []byte
}

// network id for the device to identify the network. Must be 3 bytes.
var netID = []byte{1, 2, 3}

func (g *gateway) handleJoin(ctx context.Context, payload []byte, packetTime time.Time) error {
	jr, device, err := g.parseJoinRequestPacket(payload)
	if err != nil {
		return err
	}

	joinAccept, err := g.generateJoinAccept(ctx, jr, device)
	if err != nil {
		return err
	}

	g.logger.Infof("sending join accept to %s", device.NodeName)

<<<<<<< HEAD
	return g.sendDownLink(ctx, joinAccept, true, packetTime)
=======
	return g.sendDownlink(ctx, joinAccept, true, packetTime)
>>>>>>> 00916fb0
}

// payload of join request consists of
// | MHDR | JOIN EUI | DEV EUI  |   DEV NONCE  | MIC   |
// | 1 B  |   8 B    |    8 B   |     2 B      |  4 B  |
// https://lora-alliance.org/wp-content/uploads/2020/11/lorawan1.0.3.pdf page 34 for more info on join request.
func (g *gateway) parseJoinRequestPacket(payload []byte) (joinRequest, *node.Node, error) {
	var joinRequest joinRequest

	// everything in the join request payload is little endian
	joinRequest.joinEUI = payload[1:9]
	joinRequest.devEUI = payload[9:17]
	joinRequest.devNonce = payload[17:19]
	joinRequest.mic = payload[19:23]

	matched := &node.Node{}

	// device.devEUI is in big endian - reverse to compare and find device.
	devEUIBE := reverseByteArray(joinRequest.devEUI)

	// match the dev eui to gateway device
	for _, device := range g.devices {
		if bytes.Equal(device.DevEui, devEUIBE) {
			matched = device
		}
	}

	if matched.NodeName == "" {
		g.logger.Debugf("received join request with dev EUI %x - unknown device, ignoring", devEUIBE)
		return joinRequest, nil, errNoDevice
	}

	err := validateMIC(types.AES128Key(matched.AppKey), payload)
	if err != nil {
		return joinRequest, nil, err
	}

	return joinRequest, matched, nil
}

// Format of Join Accept message:
// | MHDR | JOIN NONCE | NETID |   DEV ADDR  | DL | RX DELAY |   CFLIST   | MIC  |
// | 1 B  |     3 B    |   3 B |     4 B     | 1B |    1B    |  0 or 16   | 4 B  |
// https://lora-alliance.org/wp-content/uploads/2020/11/lorawan1.0.3.pdf page 35 for more info on join accept.
func (g *gateway) generateJoinAccept(ctx context.Context, jr joinRequest, d *node.Node) ([]byte, error) {
	// generate random join nonce.
	jn := generateJoinNonce()

	devEUIBE := reverseByteArray(jr.devEUI)

	// Check if this device is already present in the file.
	// If it is, remove it since the join procedure is being redone.

	err := g.searchAndRemove(g.dataFile, devEUIBE)
	if err != nil {
		// If this errors, log and continue as we can still complete the join procedure without the file.
		g.logger.Errorf("failed to search and remove device info from file: %v", err)
	}

	// generate a random device address to identify uplinks.
	d.Addr = generateDevAddr()

	// the join accept payload needs everything to be LE, so reverse the BE fields.
	netIDLE := reverseByteArray(netID)
	jnLE := reverseByteArray(jn)
	dAddrLE := reverseByteArray(d.Addr)

	payload := make([]byte, 0)
	payload = append(payload, 0x20)
	//nolint:all
	payload = append(payload, jnLE[:]...)
	//nolint:all
	payload = append(payload, netIDLE[:]...)
	//nolint:all
	payload = append(payload, dAddrLE[:]...)

	// DLSettings byte:
	// Bit 7: OptNeg (0)
	// Bits 6-4: RX1DROffset
	// Bits 3-0: RX2DR
<<<<<<< HEAD
	payload = append(payload, 0x08) // Use data rate 8 for rx2 downlinks
=======
	// Use data rate 8 for rx2 downlinks
	// DR8 = SF12 BW 500K
	// See lorawan1.0.3 regional specs doc 2.5.3 for a table of data rates to SF/BW
	payload = append(payload, 0x08)
>>>>>>> 00916fb0
	payload = append(payload, 0x01) // rx1 delay: 1 second

	// CFList for US915 using Channel Mask
	// This tells the device to only transmit on channels 0-7
	cfList := []byte{
<<<<<<< HEAD
		0xFF, // Enable channels 0-7 ff
		0x00, // Disable channels 8-15 0
		0x00, // Disable channels 16-23 0
		0x00, // Disable channels 24-31 0
		0x00, // Disable channels 32-39 0
		0x00, // Disable channels 40-47 0
		0x00, // Disable channels 48-55 0
		0x00, // Disable channels 56-63 0
		0x01, // Enable channel 64, disable 65-71
		0x00, // Disable channels 72-79 0
		0x00, // RFU (reserved for future use) 0
		0x00, // RFU 0
		0x00, // RFU 0
		0x00, // RFU 0
		0x00, // RFU 0
=======
		0xFF, // Enable channels 0-7
		0x00, // Disable channels 8-15
		0x00, // Disable channels 16-23
		0x00, // Disable channels 24-31
		0x00, // Disable channels 32-39
		0x00, // Disable channels 40-47
		0x00, // Disable channels 48-55
		0x00, // Disable channels 56-63
		0x01, // Enable channel 64, disable 65-71
		0x00, // Disable channels 72-79
		0x00, // RFU (reserved for future use)
		0x00, // RFU
		0x00, // RFU
		0x00, // RFU
		0x00, // RFU
>>>>>>> 00916fb0
		0x01, // CFList Type = 1 (Channel Mask)
	}

	payload = append(payload, cfList...)

	// generate MIC
	resMIC, err := crypto.ComputeLegacyJoinAcceptMIC(types.AES128Key(d.AppKey), payload)
	if err != nil {
		return nil, err
	}

	// everything but the mhdr needs to be encrypted.
	payload = payload[1:]

	payload = append(payload, resMIC[:]...)

	enc, err := crypto.EncryptJoinAccept(types.AES128Key(d.AppKey), payload)
	if err != nil {
		return nil, err
	}
	ja := make([]byte, 0)
	// add back mhdr
	ja = append(ja, 0x20)
	ja = append(ja, enc...)

	// generate the session keys
	keys, err := generateKeys(ctx, jr.devNonce, jr.joinEUI, jn, jr.devEUI, netID, types.AES128Key(d.AppKey))
	if err != nil {
		return nil, err
	}

	d.AppSKey = keys.appSKey
	d.NwkSKey = keys.nwkSKey
	d.FCntDown = 0

	// Save the OTAA info to the data file.
	deviceInfo := deviceInfo{
		DevEUI:   fmt.Sprintf("%X", devEUIBE),
		DevAddr:  fmt.Sprintf("%X", d.Addr),
		AppSKey:  fmt.Sprintf("%X", d.AppSKey),
		NwkSKey:  fmt.Sprintf("%X", d.NwkSKey),
		FCntDown: d.FCntDown,
	}

	err = g.addDeviceInfoToFile(g.dataFile, deviceInfo)
	if err != nil {
		// if this errors, log but still return join accept.
		g.logger.Errorf("failed to write device info to file: %v", err)
	}

	return ja, nil
}

// This function searches for the device in the persistent data file based on the dev EUI sent in the JR.
// If the dev EUI is found, the device info is removed from the file.
// The file will later be updated with the info from the new join procedure.
func (g *gateway) searchAndRemove(file *os.File, devEUI []byte) error {
	g.dataMu.Lock()
	defer g.dataMu.Unlock()
	// Read the device info from the file
	devices, err := readFromFile(file)
	if err != nil {
		return fmt.Errorf("failed to read device info from file: %w", err)
	}

	// Check if the devEUI is already present
	for _, device := range devices {
		dev, err := hex.DecodeString(device.DevEUI)
		if err != nil {
			return fmt.Errorf("failed to decode file's dev addr: %w", err)
		}

		if bytes.Equal(dev, devEUI) {
			err = removeDeviceInfoFromFile(file, device)
			if err != nil {
				return fmt.Errorf("failed to remove old device info from file: %w", err)
			}
			break
		}
	}
	return nil
}

// Generates random 4 byte dev addr. This is used for the network to identify device's data uplinks.
func generateDevAddr() []byte {
	source := rand.NewSource(time.Now().UnixNano())
	rand := rand.New(source)

	num1 := rand.Intn(255)
	num2 := rand.Intn(255)

	// first 7 MSB of devAddr is the network ID.
	return []byte{1, 2, byte(num1), byte(num2)}
}

// Validates the message integrity code sent in the join request.
// the MIC is used to verify authenticity of the message.
func validateMIC(appKey types.AES128Key, payload []byte) error {
	mic, err := crypto.ComputeJoinRequestMIC(appKey, payload[:19])
	if err != nil {
		return err
	}

	if !bytes.Equal(payload[19:], mic[:]) {
		return errInvalidMIC
	}
	return nil
}

type sessionKeys struct {
	appSKey []byte
	nwkSKey []byte
}

func generateKeys(ctx context.Context, devNonce, joinEUI, jn, devEUI, networkID []byte, appKey types.AES128Key) (sessionKeys, error) {
	cryptoDev := &ttnpb.EndDevice{
		Ids: &ttnpb.EndDeviceIdentifiers{JoinEui: joinEUI, DevEui: devEUI},
	}

	// TTN expects big endian dev nonce
	devNonceBE := reverseByteArray(devNonce)
	applicationCryptoService := cryptoservices.NewMemory(nil, &appKey)

	var keys sessionKeys

	// generate the appSKey!
	// all inputs here are big endian.
	appsKey, err := applicationCryptoService.DeriveAppSKey(
		ctx,
		cryptoDev,
		ttnpb.MACVersion_MAC_V1_0_3,
		types.JoinNonce(jn),
		types.DevNonce(devNonceBE),
		types.NetID(networkID),
	)
	if err != nil {
		return sessionKeys{}, fmt.Errorf("failed to generate AppSKey: %w", err)
	}

	keys.appSKey = appsKey[:]

	nwkSKey := crypto.DeriveLegacyNwkSKey(
		appKey,
		types.JoinNonce(jn),
		types.NetID(networkID),
		types.DevNonce(devNonceBE))

	keys.nwkSKey = nwkSKey[:]

	return keys, nil
}

// generates random 3 byte join nonce
func generateJoinNonce() []byte {
	source := rand.NewSource(time.Now().UnixNano())
	rand := rand.New(source)

	num1 := rand.Intn(255)
	num2 := rand.Intn(255)
	num3 := rand.Intn(255)

	return []byte{byte(num1), byte(num2), byte(num3)}
}

// reverseByteArray creates a new array reversed of the input.
// Used to convert little endian fields to big endian and vice versa.
func reverseByteArray(arr []byte) []byte {
	reversed := make([]byte, len(arr))

	for i, j := 0, len(arr)-1; i < len(arr); i, j = i+1, j-1 {
		reversed[i] = arr[j]
	}
	return reversed
}

func removeDeviceInfoFromFile(file *os.File, devToRemove deviceInfo) error {
	// Read the existing data from the file
	devices, err := readFromFile(file)
	if err != nil {
		return err
	}

	if devices == nil {
		return errors.New("no devices to remove")
	}

	// Filter out the device based on dev EUI
	var updatedDevices []deviceInfo
	for _, device := range devices {
		if device.DevEUI != devToRemove.DevEUI {
			updatedDevices = append(updatedDevices, device)
		}
	}

	err = writeToFile(file, updatedDevices)
	if err != nil {
		return err
	}

	return nil
}

// Function to write the device info from the persitent data file.
func (g *gateway) addDeviceInfoToFile(file *os.File, newDevice deviceInfo) error {
	g.dataMu.Lock()
	defer g.dataMu.Unlock()
	// Read the existing data from the file
	devices, err := readFromFile(file)
	if err != nil {
		return err
	}

	if devices == nil {
		devices = []deviceInfo{}
	}
	// Append the new device to the existing array
	devices = append(devices, newDevice)

	err = writeToFile(file, devices)
	if err != nil {
		return err
	}
	return nil
}

func writeToFile(file *os.File, devices []deviceInfo) error {
	// Reset the file pointer and truncate the file to overwrite it
	_, err := file.Seek(0, io.SeekStart)
	if err != nil {
		return fmt.Errorf("failed to seek to the beginning of the file: %w", err)
	}

	err = file.Truncate(0)
	if err != nil {
		return fmt.Errorf("failed to truncate the file: %w", err)
	}

	// Write the updated array back to the file
	data, err := json.MarshalIndent(devices, "", "  ")
	if err != nil {
		return fmt.Errorf("failed to marshal device info to JSON: %w", err)
	}

	_, err = file.Write(data)
	if err != nil {
		return fmt.Errorf("failed to write updated data to file: %w", err)
	}
	return nil
}

// Function to read the device info from the persitent data file.
func readFromFile(file *os.File) ([]deviceInfo, error) {
	// Reset file pointer to the beginning
	_, err := file.Seek(0, io.SeekStart)
	if err != nil {
		return nil, fmt.Errorf("failed to seek to the beginning of the file: %w", err)
	}

	data, err := io.ReadAll(file)
	if err != nil {
		return nil, fmt.Errorf("failed to read file: %w", err)
	}

	if len(data) == 0 {
		return nil, nil
	}

	var devices []deviceInfo
	err = json.Unmarshal(data, &devices)
	if err != nil {
		return nil, fmt.Errorf("failed to unmarshal JSON: %w", err)
	}

	return devices, nil
}<|MERGE_RESOLUTION|>--- conflicted
+++ resolved
@@ -53,11 +53,7 @@
 
 	g.logger.Infof("sending join accept to %s", device.NodeName)
 
-<<<<<<< HEAD
-	return g.sendDownLink(ctx, joinAccept, true, packetTime)
-=======
 	return g.sendDownlink(ctx, joinAccept, true, packetTime)
->>>>>>> 00916fb0
 }
 
 // payload of join request consists of
@@ -138,36 +134,15 @@
 	// Bit 7: OptNeg (0)
 	// Bits 6-4: RX1DROffset
 	// Bits 3-0: RX2DR
-<<<<<<< HEAD
-	payload = append(payload, 0x08) // Use data rate 8 for rx2 downlinks
-=======
 	// Use data rate 8 for rx2 downlinks
 	// DR8 = SF12 BW 500K
 	// See lorawan1.0.3 regional specs doc 2.5.3 for a table of data rates to SF/BW
 	payload = append(payload, 0x08)
->>>>>>> 00916fb0
 	payload = append(payload, 0x01) // rx1 delay: 1 second
 
 	// CFList for US915 using Channel Mask
 	// This tells the device to only transmit on channels 0-7
 	cfList := []byte{
-<<<<<<< HEAD
-		0xFF, // Enable channels 0-7 ff
-		0x00, // Disable channels 8-15 0
-		0x00, // Disable channels 16-23 0
-		0x00, // Disable channels 24-31 0
-		0x00, // Disable channels 32-39 0
-		0x00, // Disable channels 40-47 0
-		0x00, // Disable channels 48-55 0
-		0x00, // Disable channels 56-63 0
-		0x01, // Enable channel 64, disable 65-71
-		0x00, // Disable channels 72-79 0
-		0x00, // RFU (reserved for future use) 0
-		0x00, // RFU 0
-		0x00, // RFU 0
-		0x00, // RFU 0
-		0x00, // RFU 0
-=======
 		0xFF, // Enable channels 0-7
 		0x00, // Disable channels 8-15
 		0x00, // Disable channels 16-23
@@ -183,7 +158,6 @@
 		0x00, // RFU
 		0x00, // RFU
 		0x00, // RFU
->>>>>>> 00916fb0
 		0x01, // CFList Type = 1 (Channel Mask)
 	}
 
