--- conflicted
+++ resolved
@@ -3,18 +3,8 @@
 import (
 	"bytes"
 	"context"
-<<<<<<< HEAD
+	"crypto/rand"
 	"fmt"
-	"math/rand"
-=======
-	"crypto/rand"
-	"encoding/hex"
-	"encoding/json"
-	"errors"
-	"fmt"
-	"io"
-	"os"
->>>>>>> 31c0ec90
 	"time"
 
 	"github.com/viam-modules/gateway/node"
@@ -105,17 +95,12 @@
 
 	devEUIBE := reverseByteArray(jr.devEUI)
 
-<<<<<<< HEAD
-=======
-	// Check if this device is already present in the file.
-	// If it is, remove it since the join procedure is being redone.
-
-	if err = g.searchAndRemove(g.dataFile, devEUIBE); err != nil {
-		// If this errors, log and continue as we can still complete the join procedure without the file.
-		g.logger.Errorf("failed to search and remove device info from file: %v", err)
-	}
-
->>>>>>> 31c0ec90
+	// generate a random device address to identify uplinks.
+	d.Addr, err = generateDevAddr()
+	if err != nil {
+		return nil, fmt.Errorf("failed to generate dev addr: %w", err)
+	}
+
 	// generate a random device address to identify uplinks.
 	d.Addr, err = generateDevAddr()
 	if err != nil {
