package gateway

/*
#cgo CFLAGS: -I${SRCDIR}/../sx1302/libloragw/inc -I${SRCDIR}/../sx1302/libtools/inc
#cgo LDFLAGS: -L${SRCDIR}/../sx1302/libloragw -lloragw -L${SRCDIR}/../sx1302/libtools -lbase64 -lparson -ltinymt32  -lm

#include "../sx1302/libloragw/inc/loragw_hal.h"
#include "gateway.h"
#include <stdlib.h>

*/
import "C"

import (
	"bytes"
	"context"
	"encoding/hex"
	"encoding/json"
	"errors"
	"fmt"
	"io"
	"math/rand"
	"os"
	"time"

	"github.com/viam-modules/gateway/node"
	"go.thethings.network/lorawan-stack/v3/pkg/crypto"
	"go.thethings.network/lorawan-stack/v3/pkg/crypto/cryptoservices"
	"go.thethings.network/lorawan-stack/v3/pkg/ttnpb"
	"go.thethings.network/lorawan-stack/v3/pkg/types"
)

type joinRequest struct {
	joinEUI  []byte
	devEUI   []byte
	devNonce []byte
	mic      []byte
}

const (
	joinRx2WindowSec = 6         // rx2 delay for sending join accept message.
	rx2Frequenecy    = 923300000 // Frequency to send downlinks on rx2 window
	rx2SF            = 12        // spreading factor for rx2 window
	rx2Bandwidth     = 0x06      // 500k bandwidth
)

// network id for the device to identify the network. Must be 3 bytes.
var netID = []byte{1, 2, 3}

func (g *gateway) handleJoin(ctx context.Context, payload []byte) error {
	jr, device, err := g.parseJoinRequestPacket(payload)
	if err != nil {
		return err
	}

	joinAccept, err := g.generateJoinAccept(ctx, jr, device)
	if err != nil {
		return err
	}

<<<<<<< HEAD
	return g.sendDownLink(ctx, joinAccept, true)
=======
	g.logger.Infof("sending join accept to device %s", device.NodeName)

	txPkt := C.struct_lgw_pkt_tx_s{
		freq_hz:    C.uint32_t(rx2Frequenecy),
		tx_mode:    C.uint8_t(0), // immediate mode
		rf_chain:   C.uint8_t(0),
		rf_power:   C.int8_t(26),    // tx power in dbm
		modulation: C.uint8_t(0x10), // LORA modulation
		bandwidth:  C.uint8_t(rx2Bandwidth),
		datarate:   C.uint32_t(rx2SF),
		coderate:   C.uint8_t(0x01), // code rate 4/5
		invert_pol: C.bool(true),    // Downlinks are always reverse polarity.
		size:       C.uint16_t(len(joinAccept)),
	}

	var cPayload [256]C.uchar
	for i, b := range joinAccept {
		cPayload[i] = C.uchar(b)
	}
	txPkt.payload = cPayload

	// send on rx2 window - opens 6 seconds after join request.
	if !utils.SelectContextOrWait(ctx, time.Second*joinRx2WindowSec) {
		return nil
	}

	// lock so there is not two sends at the same time.
	g.mu.Lock()
	defer g.mu.Unlock()
	errCode := int(C.send(&txPkt))
	if errCode != 0 {
		return errSendJoinAccept
	}

	return nil
>>>>>>> ecf39b19
}

// payload of join request consists of
// | MHDR | JOIN EUI | DEV EUI  |   DEV NONCE  | MIC   |
// | 1 B  |   8 B    |    8 B   |     2 B      |  4 B  |
// https://lora-alliance.org/wp-content/uploads/2020/11/lorawan1.0.3.pdf page 34 for more info on join request.
func (g *gateway) parseJoinRequestPacket(payload []byte) (joinRequest, *node.Node, error) {
	var joinRequest joinRequest

	// everything in the join request payload is little endian
	joinRequest.joinEUI = payload[1:9]
	joinRequest.devEUI = payload[9:17]
	joinRequest.devNonce = payload[17:19]
	joinRequest.mic = payload[19:23]

	matched := &node.Node{}

	// device.devEUI is in big endian - reverse to compare and find device.
	devEUIBE := reverseByteArray(joinRequest.devEUI)

	// match the dev eui to gateway device
	for _, device := range g.devices {
		if bytes.Equal(device.DevEui, devEUIBE) {
			matched = device
		}
	}

	if matched.NodeName == "" {
		g.logger.Debugf("received join request with dev EUI %x - unknown device, ignoring", devEUIBE)
		return joinRequest, nil, errNoDevice
	}

	err := validateMIC(types.AES128Key(matched.AppKey), payload)
	if err != nil {
		return joinRequest, nil, err
	}

	return joinRequest, matched, nil
}

// Format of Join Accept message:
// | MHDR | JOIN NONCE | NETID |   DEV ADDR  | DL | RX DELAY |   CFLIST   | MIC  |
// | 1 B  |     3 B    |   3 B |     4 B     | 1B |    1B    |  0 or 16   | 4 B  |
// https://lora-alliance.org/wp-content/uploads/2020/11/lorawan1.0.3.pdf page 35 for more info on join accept.
func (g *gateway) generateJoinAccept(ctx context.Context, jr joinRequest, d *node.Node) ([]byte, error) {
	// generate random join nonce.
	jn := generateJoinNonce()

	devEUIBE := reverseByteArray(jr.devEUI)

	// Check if this device is already present in the file.
	// If it is, remove it since the join procedure is being redone.

	err := g.searchAndRemove(g.dataFile, devEUIBE)
	if err != nil {
		// If this errors, log and continue as we can still complete the join procedure without the file.
		g.logger.Errorf("failed to search and remove device info from file: %v", err)
	}

	// generate a random device address to identify uplinks.
	d.Addr = generateDevAddr()

	// the join accept payload needs everything to be LE, so reverse the BE fields.
	netIDLE := reverseByteArray(netID)
	jnLE := reverseByteArray(jn)
	dAddrLE := reverseByteArray(d.Addr)

	payload := make([]byte, 0)
	payload = append(payload, 0x20)
	//nolint:all
	payload = append(payload, jnLE[:]...)
	//nolint:all
	payload = append(payload, netIDLE[:]...)
	//nolint:all
	payload = append(payload, dAddrLE[:]...)

	// DLSettings byte:
	// Bit 7: OptNeg (0)
	// Bits 6-4: RX1DROffset - setting default - offset 0
	// Bits 3-0: RX2DR - setting default - equal to uplink DR
	payload = append(payload, 0x00)
	payload = append(payload, 0x01) // rx delay: 1 second

	// CFList for US915 using Channel Mask
	// This tells the device to only transmit on channels 0-7
	cfList := []byte{
		0xFF, // Enable channels 0-7
		0x00, // Disable channels 8-15
		0x00, // Disable channels 16-23
		0x00, // Disable channels 24-31
		0x00, // Disable channels 32-39
		0x00, // Disable channels 40-47
		0x00, // Disable channels 48-55
		0x00, // Disable channels 56-63
		0x00, // Disable channels 64-71
		0x00, // Disable channels 72-79
		0x00, // RFU (reserved for future use)
		0x00, // RFU
		0x00, // RFU
		0x00, // RFU
		0x00, // RFU
		0x01, // CFList Type = 1 (Channel Mask)
	}

	payload = append(payload, cfList...)

	// generate MIC
	resMIC, err := crypto.ComputeLegacyJoinAcceptMIC(types.AES128Key(d.AppKey), payload)
	if err != nil {
		return nil, err
	}

	// everything but the mhdr needs to be encrypted.
	payload = payload[1:]

	payload = append(payload, resMIC[:]...)

	enc, err := crypto.EncryptJoinAccept(types.AES128Key(d.AppKey), payload)
	if err != nil {
		return nil, err
	}

	ja := make([]byte, 0)
	// add back mhdr
	ja = append(ja, 0x20)
	ja = append(ja, enc...)

	// generate the session keys
	keys, err := generateKeys(ctx, jr.devNonce, jr.joinEUI, jn, jr.devEUI, netID, types.AES128Key(d.AppKey))
	if err != nil {
		return nil, err
	}

	d.AppSKey = keys.appSKey
	d.NwkSKey = keys.nwkSKey

	// Save the OTAA info to the data file.
	deviceInfo := deviceInfo{
		DevEUI:  fmt.Sprintf("%X", devEUIBE),
		DevAddr: fmt.Sprintf("%X", d.Addr),
		AppSKey: fmt.Sprintf("%X", d.AppSKey),
		NwkSKey: fmt.Sprintf("%X", d.NwkSKey),
	}

	err = g.addDeviceInfoToFile(g.dataFile, deviceInfo)
	if err != nil {
		// if this errors, log but still return join accept.
		g.logger.Errorf("failed to write device info to file: %v", err)
	}

	// return the encrypted join accept message
	return ja, nil
}

// This function searches for the device in the persistent data file based on the dev EUI sent in the JR.
// If the dev EUI is found, the device info is removed from the file.
// The file will later be updated with the info from the new join procedure.
func (g *gateway) searchAndRemove(file *os.File, devEUI []byte) error {
	g.dataMu.Lock()
	defer g.dataMu.Unlock()
	// Read the device info from the file
	devices, err := readFromFile(file)
	if err != nil {
		return fmt.Errorf("failed to read device info from file: %w", err)
	}

	// Check if the devEUI is already present
	for _, device := range devices {
		dev, err := hex.DecodeString(device.DevEUI)
		if err != nil {
			return fmt.Errorf("failed to decode file's dev addr: %w", err)
		}

		if bytes.Equal(dev, devEUI) {
			err = removeDeviceInfoFromFile(file, device)
			if err != nil {
				return fmt.Errorf("failed to remove old device info from file: %w", err)
			}
			break
		}
	}
	return nil
}

// Generates random 4 byte dev addr. This is used for the network to identify device's data uplinks.
func generateDevAddr() []byte {
	source := rand.NewSource(time.Now().UnixNano())
	rand := rand.New(source)

	num1 := rand.Intn(255)
	num2 := rand.Intn(255)

	// first 7 MSB of devAddr is the network ID.
	return []byte{1, 2, byte(num1), byte(num2)}
}

// Validates the message integrity code sent in the join request.
// the MIC is used to verify authenticity of the message.
func validateMIC(appKey types.AES128Key, payload []byte) error {
	mic, err := crypto.ComputeJoinRequestMIC(appKey, payload[:19])
	if err != nil {
		return err
	}

	if !bytes.Equal(payload[19:], mic[:]) {
		return errInvalidMIC
	}
	return nil
}

type sessionKeys struct {
	appSKey []byte
	nwkSKey []byte
}

func generateKeys(ctx context.Context, devNonce, joinEUI, jn, devEUI, networkID []byte, appKey types.AES128Key) (sessionKeys, error) {
	cryptoDev := &ttnpb.EndDevice{
		Ids: &ttnpb.EndDeviceIdentifiers{JoinEui: joinEUI, DevEui: devEUI},
	}

	// TTN expects big endian dev nonce
	devNonceBE := reverseByteArray(devNonce)
	applicationCryptoService := cryptoservices.NewMemory(&appKey, &appKey)

	var keys sessionKeys

	// generate the appSKey!
	// all inputs here are big endian.
	appsKey, err := applicationCryptoService.DeriveAppSKey(
		ctx,
		cryptoDev,
		ttnpb.MACVersion_MAC_V1_0_3,
		types.JoinNonce(jn),
		types.DevNonce(devNonceBE),
		types.NetID(networkID),
	)
	if err != nil {
		return sessionKeys{}, fmt.Errorf("failed to generate AppSKey: %s", err)
	}

	keys.appSKey = appsKey[:]

	nwkSKey := crypto.DeriveLegacyNwkSKey(
		appKey,
		types.JoinNonce(jn),
		types.NetID(networkID),
		types.DevNonce(devNonceBE))

	keys.nwkSKey = nwkSKey[:]

	return keys, nil
}

// generates random 3 byte join nonce
func generateJoinNonce() []byte {
	source := rand.NewSource(time.Now().UnixNano())
	rand := rand.New(source)

	num1 := rand.Intn(255)
	num2 := rand.Intn(255)
	num3 := rand.Intn(255)

	return []byte{byte(num1), byte(num2), byte(num3)}
}

// reverseByteArray creates a new array reversed of the input.
// Used to convert little endian fields to big endian and vice versa.
func reverseByteArray(arr []byte) []byte {
	reversed := make([]byte, len(arr))

	for i, j := 0, len(arr)-1; i < len(arr); i, j = i+1, j-1 {
		reversed[i] = arr[j]
	}
	return reversed
}

func removeDeviceInfoFromFile(file *os.File, devToRemove deviceInfo) error {
	// Read the existing data from the file
	devices, err := readFromFile(file)
	if err != nil {
		return err
	}

	if devices == nil {
		return errors.New("no devices to remove")
	}

	// Filter out the device based on dev EUI
	var updatedDevices []deviceInfo
	for _, device := range devices {
		if device.DevEUI != devToRemove.DevEUI {
			updatedDevices = append(updatedDevices, device)
		}
	}

	err = writeToFile(file, updatedDevices)
	if err != nil {
		return err
	}

	return nil
}

// Function to write the device info from the persitent data file.
func (g *gateway) addDeviceInfoToFile(file *os.File, newDevice deviceInfo) error {
	g.dataMu.Lock()
	defer g.dataMu.Unlock()
	// Read the existing data from the file
	devices, err := readFromFile(file)
	if err != nil {
		return err
	}

	if devices == nil {
		devices = []deviceInfo{}
	}
	// Append the new device to the existing array
	devices = append(devices, newDevice)

	err = writeToFile(file, devices)
	if err != nil {
		return err
	}
	return nil
}

func writeToFile(file *os.File, devices []deviceInfo) error {
	// Reset the file pointer and truncate the file to overwrite it
	_, err := file.Seek(0, io.SeekStart)
	if err != nil {
		return fmt.Errorf("failed to seek to the beginning of the file: %w", err)
	}

	err = file.Truncate(0)
	if err != nil {
		return fmt.Errorf("failed to truncate the file: %w", err)
	}

	// Write the updated array back to the file
	data, err := json.MarshalIndent(devices, "", "  ")
	if err != nil {
		return fmt.Errorf("failed to marshal device info to JSON: %w", err)
	}

	_, err = file.Write(data)
	if err != nil {
		return fmt.Errorf("failed to write updated data to file: %w", err)
	}
	return nil
}

// Function to read the device info from the persitent data file.
func readFromFile(file *os.File) ([]deviceInfo, error) {
	// Reset file pointer to the beginning
	_, err := file.Seek(0, io.SeekStart)
	if err != nil {
		return nil, fmt.Errorf("failed to seek to the beginning of the file: %w", err)
	}

	data, err := io.ReadAll(file)
	if err != nil {
		return nil, fmt.Errorf("failed to read file: %w", err)
	}

	if len(data) == 0 {
		return nil, nil
	}

	var devices []deviceInfo
	err = json.Unmarshal(data, &devices)
	if err != nil {
		return nil, fmt.Errorf("failed to unmarshal JSON: %w", err)
	}

	return devices, nil
}<|MERGE_RESOLUTION|>--- conflicted
+++ resolved
@@ -58,45 +58,9 @@
 		return err
 	}
 
-<<<<<<< HEAD
+	g.logger.Infof("sending join accept to device %s", device.NodeName)
+
 	return g.sendDownLink(ctx, joinAccept, true)
-=======
-	g.logger.Infof("sending join accept to device %s", device.NodeName)
-
-	txPkt := C.struct_lgw_pkt_tx_s{
-		freq_hz:    C.uint32_t(rx2Frequenecy),
-		tx_mode:    C.uint8_t(0), // immediate mode
-		rf_chain:   C.uint8_t(0),
-		rf_power:   C.int8_t(26),    // tx power in dbm
-		modulation: C.uint8_t(0x10), // LORA modulation
-		bandwidth:  C.uint8_t(rx2Bandwidth),
-		datarate:   C.uint32_t(rx2SF),
-		coderate:   C.uint8_t(0x01), // code rate 4/5
-		invert_pol: C.bool(true),    // Downlinks are always reverse polarity.
-		size:       C.uint16_t(len(joinAccept)),
-	}
-
-	var cPayload [256]C.uchar
-	for i, b := range joinAccept {
-		cPayload[i] = C.uchar(b)
-	}
-	txPkt.payload = cPayload
-
-	// send on rx2 window - opens 6 seconds after join request.
-	if !utils.SelectContextOrWait(ctx, time.Second*joinRx2WindowSec) {
-		return nil
-	}
-
-	// lock so there is not two sends at the same time.
-	g.mu.Lock()
-	defer g.mu.Unlock()
-	errCode := int(C.send(&txPkt))
-	if errCode != 0 {
-		return errSendJoinAccept
-	}
-
-	return nil
->>>>>>> ecf39b19
 }
 
 // payload of join request consists of
@@ -150,7 +114,7 @@
 	// Check if this device is already present in the file.
 	// If it is, remove it since the join procedure is being redone.
 
-	err := g.searchAndRemove(g.dataFile, devEUIBE)
+	err := g.g.searchAndRemove(g.dataFile, devEUIBE)
 	if err != nil {
 		// If this errors, log and continue as we can still complete the join procedure without the file.
 		g.logger.Errorf("failed to search and remove device info from file: %v", err)
