--- conflicted
+++ resolved
@@ -53,16 +53,12 @@
 		return err
 	}
 
-<<<<<<< HEAD
-	joinAcceptPayload, err := generateJoinAccept(ctx, jr, device)
-=======
 	joinAccept, err := g.generateJoinAccept(ctx, jr, device)
->>>>>>> 9b2095c2
-	if err != nil {
-		return err
-	}
-
-	g.sendDownLink(ctx, joinAcceptPayload, true)
+	if err != nil {
+		return err
+	}
+
+	g.sendDownLink(ctx, joinAccept, true)
 
 	return nil
 }
@@ -194,12 +190,8 @@
 		return nil, err
 	}
 
-<<<<<<< HEAD
 	d.AppSKey = keys.appSKey
 	d.NwkSKey = keys.nwkSKey
-	
-=======
-	d.AppSKey = appsKey[:]
 
 	// Save the OTAA info to the data file.
 	deviceInfo := deviceInfo{
@@ -214,7 +206,6 @@
 		g.logger.Errorf("failed to write device info to file: %v", err)
 	}
 
->>>>>>> 9b2095c2
 	// return the encrypted join accept message
 	return ja, nil
 }
