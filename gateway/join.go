--- conflicted
+++ resolved
@@ -21,8 +21,6 @@
 	"math/rand"
 	"os"
 	"time"
-
-	"gateway/node"
 
 	"go.thethings.network/lorawan-stack/v3/pkg/crypto"
 	"go.thethings.network/lorawan-stack/v3/pkg/crypto/cryptoservices"
@@ -120,11 +118,7 @@
 	}
 
 	if matched.NodeName == "" {
-<<<<<<< HEAD
-		g.logger.Infof("received join requested with dev EUI %x - unknown device, ignoring", devEUIBE)
-=======
 		g.logger.Infof("received join request with dev EUI %x - unknown device, ignoring", devEUIBE)
->>>>>>> ab8806b0
 		return joinRequest, nil, errNoDevice
 	}
 
@@ -268,7 +262,7 @@
 
 	d.AppSKey = appsKey[:]
 
-	deviceInfo := []deviceInfo{deviceInfo{DevEUI: fmt.Sprintf("%X", devEUIBE), DevAddr: fmt.Sprintf("%X", d.Addr), AppSKey: fmt.Sprintf("%X", d.AppSKey)}}
+	deviceInfo := []deviceInfo{{DevEUI: fmt.Sprintf("%X", devEUIBE), DevAddr: fmt.Sprintf("%X", d.Addr), AppSKey: fmt.Sprintf("%X", d.AppSKey)}}
 	err = writeDeviceInfoToFile(g.dataFile, deviceInfo)
 	if err != nil {
 		// if this errors, log but still return join accept.
