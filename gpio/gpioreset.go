--- conflicted
+++ resolved
@@ -12,12 +12,6 @@
 	time.Sleep(100 * time.Millisecond)
 }
 
-<<<<<<< HEAD
-func pinctrlSet(pin, state string) error {
-	cmd := exec.Command("pinctrl", "set", pin, state)
-	if err := cmd.Run(); err != nil {
-		return fmt.Errorf("error setting GPIO %s to %s: %w", pin, state, err)
-=======
 func pinctrlSet(pin, state string, bookworm bool) error {
 	if bookworm {
 		cmd := exec.Command("pinctrl", "set", pin, state)
@@ -29,60 +23,37 @@
 		if err := cmd.Run(); err != nil {
 			return fmt.Errorf("error setting GPIO %s to %s: %v", pin, state, err)
 		}
->>>>>>> 1a29bd46
 	}
 	return nil
 }
 
 // InitGateway initializes the gateway hardware.
-<<<<<<< HEAD
-func InitGateway(resetPin, powerPin *int) error {
-=======
 func InitGateway(resetPin, powerPin *int, bookworm bool) error {
->>>>>>> 1a29bd46
 	rst := strconv.Itoa(*resetPin)
 	var pwr string
 	if powerPin != nil {
 		pwr = strconv.Itoa(*powerPin)
 	}
-<<<<<<< HEAD
-	err := initGPIO(rst, pwr)
-	if err != nil {
-		return err
-	}
-	err = resetGPIO(rst)
-=======
 	err := initGPIO(rst, pwr, bookworm)
 	if err != nil {
 		return err
 	}
 	err = ResetGPIO(rst, bookworm)
->>>>>>> 1a29bd46
 	if err != nil {
 		return err
 	}
 	return nil
 }
 
-<<<<<<< HEAD
-func initGPIO(resetPin, powerPin string) error {
-	// Set GPIOs as output
-	err := pinctrlSet(resetPin, "op")
-=======
 func initGPIO(resetPin, powerPin string, bookworm bool) error {
 	// Set GPIOs as output
 	err := pinctrlSet(resetPin, "op", bookworm)
->>>>>>> 1a29bd46
 	if err != nil {
 		return err
 	}
 	waitGPIO()
 	if powerPin != "" {
-<<<<<<< HEAD
-		err := pinctrlSet(powerPin, "op")
-=======
 		err := pinctrlSet(powerPin, "op", bookworm)
->>>>>>> 1a29bd46
 		if err != nil {
 			return err
 		}
@@ -91,22 +62,13 @@
 	return nil
 }
 
-<<<<<<< HEAD
-func resetGPIO(resetPin string) error {
-	err := pinctrlSet(resetPin, "dh")
-=======
 func ResetGPIO(resetPin string, bookworm bool) error {
 	err := pinctrlSet(resetPin, "dh", bookworm)
->>>>>>> 1a29bd46
 	if err != nil {
 		return err
 	}
 	waitGPIO()
-<<<<<<< HEAD
-	err = pinctrlSet(resetPin, "dl")
-=======
 	err = pinctrlSet(resetPin, "dl", bookworm)
->>>>>>> 1a29bd46
 	if err != nil {
 		return err
 	}
